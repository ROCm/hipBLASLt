--- conflicted
+++ resolved
@@ -145,25 +145,17 @@
         return m_gridbasedTopSols;
     }
 
-<<<<<<< HEAD
     bool Debug::printStreamKGridInfo() const
     {
         return m_value & 0x80000;
     }
 
-=======
     bool Debug::gridBasedKDTree() const
     {
         return m_gridbasedKdTree;
     }
 
-    bool Debug::gridBasedBatchExp() const
-    {
-        return m_gridbasedBatchExp;
-    }
-
-
->>>>>>> e7999e17
+
     Debug::Debug()
         : m_value(DEBUG_SM)
         , m_value2(DEBUG_SM2)
@@ -207,10 +199,6 @@
         const char* tensile_gridbased_kdtree = std::getenv("TENSILE_GRIDBASED_KDTREE");
         if(tensile_gridbased_kdtree)
             m_gridbasedKdTree = strtol(tensile_gridbased_kdtree, nullptr, 0) != 0;
-
-        const char* tensile_gridbased_batch_exp = std::getenv("TENSILE_GRIDBASED_BATCH_EXP");
-        if(tensile_gridbased_batch_exp)
-            m_gridbasedBatchExp = strtol(tensile_gridbased_batch_exp, nullptr, 0) != 0;
     }
 
 } // namespace Tensile