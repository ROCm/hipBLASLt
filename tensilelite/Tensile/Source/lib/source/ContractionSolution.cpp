--- conflicted
+++ resolved
@@ -32,11 +32,8 @@
 #include <Tensile/ContractionProblem.hpp>
 #include <Tensile/Utils.hpp>
 
-<<<<<<< HEAD
 #include <random>
 #include <algorithm>
-=======
->>>>>>> e7999e17
 #include <cmath>
 #include <cstddef>
 #include <cstdlib>
@@ -1080,15 +1077,10 @@
         rv.sharedMemBytes = 0;
 
         if(internalArgsSupport.useUniversalArgs)
-<<<<<<< HEAD
-            kernelArgs<T_Debug, false>(1, 0, rv.args, problem.getParams());
+        {
+            kernelArgs<T_Debug, false>(1, 0, rv.args, getNumWorkGroups(rv), problem.getParams());
+        }
         singleCallArgs<T_Debug, true>(problem, inputs, 0, &hardware, rv.args);
-=======
-        {
-            kernelArgs<T_Debug, false>(1, 0, rv.args, getNumWorkGroups(rv), problem.getParams());
-        }
-        singleCallArgs<T_Debug, true>(problem, inputs, 0, rv.args);
->>>>>>> e7999e17
 
         if(sizeMapping.globalAccumulation == 3)
         {
