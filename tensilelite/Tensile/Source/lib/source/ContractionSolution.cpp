--- conflicted
+++ resolved
@@ -918,7 +918,7 @@
     }
 
     inline uint32_t getNumWorkGroups(ContractionSolution::Problem const&     problem,
-                                     const ContractionSolution::SizeMapping& sizeMapping)
+                                     const SizeMapping& sizeMapping)
     {
         size_t numWorkGroupsX = 1;
         size_t numWorkGroupsY = 1;
@@ -2902,6 +2902,13 @@
                 }
             }
 
+            // workspace for amaxD
+            if(problemType.outputAmaxD)
+            {
+                auto numWGS = getNumWorkGroups(problem, sizeMapping);
+                size += problem.amaxd().elementBytes() * numWGS;
+            }
+
             // Custom kernel synchronizer
             if(gsu > 1 && sizeMapping.globalAccumulation == 3)
             {
@@ -2910,25 +2917,7 @@
                         * sizeMapping.waveNum * sizeof(int32_t);
             }
         }
-<<<<<<< HEAD
-=======
-
-        // workspace for amaxD
-        if(problemType.outputAmaxD)
-        {
-            auto numWGS = getNumWorkGroups(problem, sizeMapping);
-            size += problem.amaxd().elementBytes() * numWGS;
-        }
-
-        // Custom kernel synchronizer
-        if(gsu > 1 && sizeMapping.globalAccumulation == 3)
-        {
-            size += (int)ceil(problem.d().sizes()[0] / (float)sizeMapping.macroTile.x)
-                    * (int)ceil(problem.d().sizes()[1] / (float)sizeMapping.macroTile.y)
-                    * sizeMapping.waveNum * sizeof(int32_t);
-        }
-
->>>>>>> 2d066097
+
         return size;
     }
 
