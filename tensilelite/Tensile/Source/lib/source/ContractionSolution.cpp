--- conflicted
+++ resolved
@@ -1011,18 +1011,10 @@
             cuCount = pAMDGPU->computeUnitCount;
             if(sizeMapping.streamK != 0)
             {
-<<<<<<< HEAD
-                skGrid             = getSKGrid(hardware, tiles);
+                skGrid             = getSKGrid(problem, hardware, tiles);
                 rv.numWorkGroups.x = skGrid;
                 rv.numWorkGroups.y = 1;
                 rv.numWorkGroups.z = 1;
-=======
-                skGrid             = getSKGrid(problem, hardware, tiles);
-                // TODO enable grid size change once code gen changes are implemented
-                // rv.numWorkGroups.x = skGrid;
-                // rv.numWorkGroups.y = 1;
-                // rv.numWorkGroups.z = 1;
->>>>>>> a100b1f7
             }
         }
 
