--- conflicted
+++ resolved
@@ -146,6 +146,8 @@
         std::string customKernelName;
 
         int workGroupMappingXCC = 1;
+        bool globalSplitUCoalesced = false;
+        bool globalSplitUWorkGroupMappingRoundRobin = false;
     };
 
     /**
@@ -455,52 +457,6 @@
                                               size_t                   mt1,
                                               size_t                   vw) const;
 
-<<<<<<< HEAD
-=======
-        struct SizeMapping
-        {
-            size_t waveNum;
-
-            dim3 workGroupSize;
-            dim3 threadTile;
-            dim3 macroTile;
-
-            std::array<int, 4> matrixInstruction;
-            size_t             grvwA = 1;
-            size_t             grvwB = 1;
-            size_t             gwvwC = 1;
-            size_t             gwvwD = 1;
-
-            size_t staggerU           = 0;
-            size_t staggerUMapping    = 0;
-            size_t depthU             = 0;
-            size_t globalSplitUPGR    = 0;
-            size_t globalSplitU       = 0;
-            size_t staggerStrideShift = 0;
-            int    workGroupMapping   = 0;
-
-            size_t packBatchDims              = 0;
-            int    packSummationDims          = 0;
-            int    magicDivAlg                = 1;
-            int    persistentKernel           = 0;
-            bool   persistentKernelAlongBatch = false;
-
-            bool sourceKernel = false;
-
-            int    globalAccumulation       = 0;
-            size_t workspaceSizePerElemC    = 0;
-            size_t workspaceSizePerElemBias = 0;
-
-            bool activationFused = true;
-
-            std::string customKernelName;
-
-            int workGroupMappingXCC = 1;
-            bool globalSplitUCoalesced = false;
-            bool globalSplitUWorkGroupMappingRoundRobin = false;
-        };
-
->>>>>>> 25d7a7fa
         struct InternalArgsSupport
         {
             int  version          = 0;
