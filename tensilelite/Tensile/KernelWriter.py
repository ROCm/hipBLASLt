--- conflicted
+++ resolved
@@ -1471,49 +1471,9 @@
       module.addComment1("global read addresses: addresses b")
       module.add(self.graAddresses(kernel, tensorParametersB))
 
-<<<<<<< HEAD
     # Add increment code
     gsuComponent = Component.GSU.find(self)
     module.add(gsuComponent.setupNewTile(self, kernel, tensorParametersA, tensorParametersB, tPM))
-=======
-    # increments
-    def graIncrementsAB():
-      module.addComment1("global read addresses: increments a")
-      for i in reversed(range(kernel["ProblemType"]["NumIndicesSummation"])):
-        module.add(self.graIncrements(kernel, i, tensorParametersA))
-      if kernel["ProblemType"]["Sparse"] and not kernel["DirectToVgprSparseMetadata"]:
-        module.addComment1("global read addresses: increments metadata")
-        for i in reversed(range(kernel["ProblemType"]["NumIndicesSummation"])):
-          module.add(self.graIncrements(kernel, i, tPM))
-      module.addComment1("global read addresses: increments b")
-      for i in reversed(range(kernel["ProblemType"]["NumIndicesSummation"])):
-        module.add(self.graIncrements(kernel, i, tensorParametersB))
-
-    addBranch = False
-    for i in reversed(range(kernel["ProblemType"]["NumIndicesSummation"])):
-      if i != self.states.unrollIdx:
-        addBranch = True
-        break
-    if addBranch:
-      gsuBackup   = kernel["GlobalSplitU"]
-      gsuLabel    = Label(label=self.labels.getNameInc("GSU"), comment="")
-      gsuLabelEnd = Label(label=self.labels.getNameInc("GSU_End"), comment="")
-      with self.allocTmpSgpr(1) as tmpSgprGSU:
-        module.add(SAndB32(dst=sgpr(tmpSgprGSU.idx), src0=sgpr("GSU"), src1=hex(0x3FFF), comment="Restore GSU"))
-        module.add(SCmpEQU32(src0=sgpr(tmpSgprGSU.idx), src1=1, comment="GSU == 1 ?"))
-      module.add(SCBranchSCC1(labelName=gsuLabel.getLabelName(), comment="branch if GSU == 1"))
-      module.addComment1("global read addresses: increments a")
-      kernel["GlobalSplitU"] = 2
-    graIncrementsAB()
-    if addBranch:
-      module.add(SBranch(gsuLabelEnd.getLabelName()))
-      module.add(gsuLabel)
-      kernel["GlobalSplitU"] = 1
-      graIncrementsAB()
-      kernel["GlobalSplitU"] = gsuBackup
-      module.add(gsuLabelEnd)
-
->>>>>>> 25d7a7fa
 
     self.dontAppendCode = self.dontAppendCode or forceNoTileCode
 
@@ -2307,52 +2267,8 @@
     # execute the NLL inside each unroll iteration not just once at the end.
     if kernel["PrefetchGlobalRead"]:
       if not kernel["SuppressNoLoadLoop"]:
-<<<<<<< HEAD
         gsuComponent = Component.GSU.find(self)
         module.add(gsuComponent.noLoadLoop(self, kernel, tensorParametersA, tensorParametersB, pack))
-=======
-        gsuLabel = Label(label=self.labels.getNameInc("GSU"), comment="")
-        with self.allocTmpSgpr(1) as tmpSgprGSU:
-          module.add(SAndB32(dst=sgpr(tmpSgprGSU.idx), src0=sgpr("GSU"), src1=hex(0x3FFF), comment="Restore GSU"))
-          module.add(SCmpEQU32(src0=sgpr(tmpSgprGSU.idx), src1=1, comment="GSU == 1 ?"))
-        noLoadLoopModules = None
-        acclen = 0
-        gsuBackup          = kernel["GlobalSplitU"]
-        gsuAccumBackup     = kernel["_GlobalAccumulation"]
-        bpeCexternalBackup = self.states.bpeCexternal
-        kernel["GlobalSplitU"] = 1
-        kernel["_GlobalAccumulation"] = None
-        self.states.bpeCexternal = self.states.bpeCexternalGSU1
-        if kernel["KernelLanguage"] == "Assembly" and kernel["OptNoLoadLoop"] and \
-           kernel["BufferLoad"] and kernel["BufferStore"] and self.states.doShadowInit and \
-           kernel["LocalSplitU"]==1 and \
-           self.states.actualSummationLoops==1:
-
-          # two different noLoadLoops:
-          # 1. OptNLL & PAP global-read interleaved (only for PAP=ON)
-          # (2. OptNLL : No PAP global-read (For PAP=OFF, or PAP=ON but the last tile))
-          #  -> this is unified with 1. global-read is invalidated at the last tile.
-          # 3. OrdinaryNLL (Not Opt.)
-          self.saveLocalPointers(kernel, tensorParametersA, tensorParametersB)
-          # deepCopy packCode for OptNLL noLoadLoop
-          deepCopyPack = fastdeepcopy(pack)
-          noLoadLoopModules = self.noLoadLoop(kernel, tensorParametersA, tensorParametersB, isOptNLL=True, isNGLL=False, pack=deepCopyPack)
-          acclen = noLoadLoopModules.countType(Instruction)
-          self.restoreLocalPointers(kernel, tensorParametersA, tensorParametersB)
-        kernel["GlobalSplitU"] = gsuBackup
-        kernel["_GlobalAccumulation"] = gsuAccumBackup
-        self.states.bpeCexternal = bpeCexternalBackup
-
-        if acclen > 16384:
-          with self.allocTmpSgpr(3) as tmpSgprInfo:
-            module.add(self.longBranchScc0(gsuLabel, posNeg=1, tmpSgprInfo=tmpSgprInfo, comment="branch if GSU != 1"))
-        else:
-          module.add(SCBranchSCC0(labelName=gsuLabel.getLabelName(), comment="branch if GSU != 1"))
-
-        if noLoadLoopModules != None:
-          module.add(noLoadLoopModules)
-        module.add(gsuLabel)
->>>>>>> 25d7a7fa
         module.add(self.noLoadLoop(kernel, tensorParametersA, tensorParametersB, isOptNLL=False, isNGLL=False, pack=pack))
 
     if self.states.actualSummationLoops>1:
