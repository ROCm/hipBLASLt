--- conflicted
+++ resolved
@@ -2513,21 +2513,10 @@
       mEnd = 1
       if kernel["ProblemType"]["Sparse"]:
         mEnd = kernel["LoopIters"]
-<<<<<<< HEAD
-      if (kernel["DirectToVgprA"] or kernel["DirectToVgprB"]):
-        mEnd = kernel["DepthU"]//(kernel["MatrixInstK"]*kernel["LocalSplitU"])
-      elif kernel["DirectToLds"] and kernel["EnableMatrixInstruction"] and kernel["InnerUnroll"] == 1 and\
-            (kernel["GlobalReadVectorWidthA"] * self.states.bpeAB > 4 or kernel["GlobalReadVectorWidthB"] * self.states.bpeAB > 4) and \
-            kernel["DepthU"] // kernel["MatrixInstK"] > 2:
-        mEnd = kernel["DepthU"] // (kernel["MatrixInstK"] * 2)
-
-      # TailLoop unroll case (mEnd > 1), we need to keep these vgpr
-=======
       if (kernel["DirectToVgprA"] or kernel["DirectToVgprB"] or kernel["DirectToLdsA"] or kernel["DirectToLdsB"]):
         mEnd = kernel["DepthU"]//(kernel["MatrixInstK"]*kernel["LocalSplitU"])
 
-      # TailLoop unroll case, we need to keep these vgpr
->>>>>>> a2bfff67
+      # TailLoop unroll case (mEnd > 1), we need to keep these vgpr
       if mEnd == 1:
         # add vgprBuffer for local read to vgprPool because we won't issue local read in this section
         self.vgprPool.add(self.states.a.startVgprValu , \
@@ -2628,11 +2617,7 @@
       if (kernel["AssertSummationElementMultiple"] % KinInnerUnroll == 0):
         tailLoopInnerUnroll = kernel["InnerUnroll"]
 
-<<<<<<< HEAD
       # TailLoop unroll case (mEnd > 1), we need to keep these vgpr
-=======
-      # TailLoop unroll case, we need to keep these vgpr
->>>>>>> a2bfff67
       if mEnd == 1:
         # remove vgprBuffer for local read from vgprPool because we are ready to issue local read
         self.vgprPool.remove(self.states.a.startVgprValu , \
@@ -2710,13 +2695,8 @@
       # tail: close
       self.states.inTailLoop = False
 
-<<<<<<< HEAD
       if mEnd == 1:
         # remove address vgpr to vgprPool
-=======
-      # remove address vgpr to vgprPool
-      if mEnd == 1:
->>>>>>> a2bfff67
         self.vgprPool.remove(self.states.lastValuAB , \
           self.states.lastVgprForReads - self.states.lastValuAB, "address vgpr") # Add as available
         module.addComment1("Tail: remove address/G2L [%u...%u) from pool" % \
