--- conflicted
+++ resolved
@@ -52,11 +52,7 @@
 import subprocess
 import sys
 from timeit import default_timer as timer
-<<<<<<< HEAD
-from copy import deepcopy
 from pathlib import Path
-=======
->>>>>>> fecd96c2
 
 def timing(func):
   def wrapper(*args, **kwargs):
