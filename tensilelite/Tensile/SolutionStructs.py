################################################################################
#
# Copyright (C) 2022-2024 Advanced Micro Devices, Inc. All rights reserved.
#
# Permission is hereby granted, free of charge, to any person obtaining a copy
# of this software and associated documentation files (the "Software"), to deal
# in the Software without restriction, including without limitation the rights
# to use, copy, modify, merge, publish, distribute, sublicense, and/or sell
# copies of the Software, and to permit persons to whom the Software is
# furnished to do so, subject to the following conditions:
#
# The above copyright notice and this permission notice shall be included in
# all copies or substantial portions of the Software.
#
# THE SOFTWARE IS PROVIDED "AS IS", WITHOUT WARRANTY OF ANY KIND, EXPRESS OR
# IMPLIED, INCLUDING BUT NOT LIMITED TO THE WARRANTIES OF MERCHANTABILITY,
# FITNESS FOR A PARTICULAR PURPOSE AND NONINFRINGEMENT. IN NO EVENT SHALL THE
# AUTHORS OR COPYRIGHT HOLDERS BE LIABLE FOR ANY CLAIM, DAMAGES OR OTHER
# LIABILITY, WHETHER IN AN ACTION OF CONTRACT, TORT OR OTHERWISE, ARISING FROM,
# OUT OF OR IN CONNECTION WITH THE SOFTWARE OR THE USE OR OTHER DEALINGS IN THE
# SOFTWARE.
#
################################################################################

from .Common import assignParameterWithDefault, \
                    defaultProblemType, defaultSolution, \
                    defaultInternalSupportParams, \
                    globalParameters, internalParameters, \
                    print2, printExit, printWarning, \
                    validMFMA, validSMFMA, validParameters, \
                    validGEMMTypes, HPATypes, roundUp, validWMMA
from .TensileInstructions import DataType, roundUpToNearestMultiple
from .TensileInstructions.Base import fastdeepcopy as deepcopy

from .KernelWriterBetaOnly import KernelWriterBetaOnly
from .KernelWriterConversion import KernelWriterConversion
from .KernelWriterActivationEnumHeader import KernelWriterActivationEnumHeader
from .KernelWriterActivationFunction import KernelWriterActivationFunction
from .KernelWriterActivationOnly import KernelWriterActivationOnly
from .KernelWriterReduction import KernelWriterReduction

from .Activation import ActivationType

from .CustomKernels import isCustomKernelConfig

from collections import OrderedDict
from collections.abc import Mapping
from enum import Enum
from functools import lru_cache
from typing import List

import collections
import math
import operator
import sys

########################################
# Print a reject message :
def reject(state, *args):
  if state and "NoReject" in state and state["NoReject"]:
    return

  if globalParameters["PrintSolutionRejectionReason"]:
    sys.stdout.write("\nreject: ")
    for a in args:
      print(a)
    #traceback.print_stack(None, 2)
    solutionIndex = state["SolutionIndex"] if (state != None and "SolutionIndex" in state) else -1
    if solutionIndex != -1:
      # If we have valid solutionIndex, this means we are during TensileCreateLibrary stage
      # In this stage, all solutions in the logic should be valid
      # So if any rejection happens, print the warning for further check
      # This will be done only when --global-parameters=PrintSolutionRejectionReason=True
      solutionNameMin = state["SolutionNameMin"] if ("SolutionNameMin" in state) else None
      # if we don't have SolutionNameMin, we simply use the problemTypeName
      solutionNameMin = str(state["ProblemType"]) if (solutionNameMin == None) else solutionNameMin
      print("!! Warning: Any rejection of a LibraryLogic is not expected, please check. \
        SolutionIndex: %d (or SolutionName/ProblemType: %s)"%(solutionIndex, solutionNameMin))
  if state != None:
    state["Valid"] = False

# print a labled variable
def pvar(state, field):
  return field + "=" + str(state[field])

def roundupRatio(dividend, divisor):
  return int(math.ceil(float(dividend) / float(divisor)))

class Fbs(Enum):
  Free=0     # Expect to be free dimension
  Batch=1    # Expect to be batch dimension
  Sum=2      # Expect to be summation dimension

################################################################################
# ProblemType
# name of solution should begin with name of problemType, and arguments can be listed out explicitly
class ProblemType(Mapping):
  ########################################
  def __init__(self, config):
    self.state = {}

    for key in defaultProblemType:
      assignParameterWithDefault(self.state, key, config, defaultProblemType)

    # adjusting all data types
    if "DataType" in config:
      self["DataType"]  = DataType(config["DataType"])
      self["DataTypeA"] = self["DataType"]
      self["DataTypeB"] = self["DataType"]
    else:
      printExit("NO data type specified")
      self["DataType"]  = DataType(0)
      self["DataTypeA"] = DataType(0)
      self["DataTypeB"] = DataType(0)

    if "DataTypeA" in config:
      self["DataTypeA"] = DataType(config["DataTypeA"])

    if "DataTypeB" in config:
      self["DataTypeB"] = DataType(config["DataTypeB"])

    if "DestDataType" in config:
      self["DestDataType"] = DataType(config["DestDataType"])
    else:
      if "DataType" in config:
        self["DestDataType"] = DataType(config["DataType"])
      else:
        printExit("NO dest data type or data type specified")
        self["DataType"] = DataType(0)

    self["DataTypeE"] = self["DestDataType"]
    if "DataTypeE" in config:
      self["DataTypeE"] = DataType(config["DataTypeE"])

    if "ComputeDataType" in config:
      self["ComputeDataType"] = DataType(config["ComputeDataType"])
    else:
      if "DestDataType" in config:
        self["ComputeDataType"] = DataType(config["DestDataType"])
      else:
        if "DataType" in config:
          self["ComputeDataType"] = DataType(config["DataType"])
        else:
          printExit("NO compute data type, or dest data type, or data type specified")
          self["DataType"] = DataType(0)

    # Just like DataTypeE is DestDataType by default; DataTypeAmaxD if ComputeDataType by default.
    # So far we don't have to set it in config yamls
    self["DataTypeAmaxD"] = self["ComputeDataType"]
    if "DataTypeAmaxD" in config:
      self["DataTypeAmaxD"] = DataType(config["DataTypeAmaxD"])

    if self["Sparse"]:
      self["DataTypeMetadata"] = DataType("I8")

    if "F32XdlMathOp" in config:
        self["F32XdlMathOp"] = DataType(config["F32XdlMathOp"])
    else:
        self["F32XdlMathOp"] = DataType(0)

    # Modifying ComputeDataType for HHH+HPA: if (HHH+HPA), convert it to HHS_BH by setting ComputeDataType to S.
    if self["ComputeDataType"].isHalf() and self["DataType"].isHalf() and self["HighPrecisionAccumulate"]:
      printWarning("Inconsistent DataTypes: DataType == f16, DestType == f16, ComputeDataType == f16, but HPA == True (HHH+HPA, no such a type); Converting HHH+HPA to HHS_BH by setting compute data type to f32.")
      self["ComputeDataType"] = DataType('s')

    # Modifying ComputeDataType for BBB+HPA: if (BBB+HPA), convert it to BBS_BH by setting ComputeDataType to S.
    if self["ComputeDataType"].isBFloat16() and self["DataType"].isBFloat16() and self["HighPrecisionAccumulate"]:
      printWarning("Inconsistent DataTypes: DataType == bf16, DestType == bf16, ComputeDataType == bf16, but HPA == True (BBB+HPA, no such a type); Converting BBB+HPA to BBS_BH by setting compute data type to f32.")
      self["ComputeDataType"] = DataType('s')

    # Modifying ComputeDataType for I8I8I_BH: if (I8I8I8+HPA), convert it to I8I8I_BH by setting ComputeDataType to i.
    if self["ComputeDataType"].isInt8() and DataType(config["DataType"]).isInt8() and self["HighPrecisionAccumulate"]:
      print2("DataType == i8 and HPA == True; setting compute data type to int32")
      self["ComputeDataType"] = DataType('i')

    if self["OperationType"] == "GEMM":
      self.checkIfSupportedGEMMType()
      self.initGEMM()
    else:
      printExit("Unsupported OperationType = %s" % self["OperationType"])

    self.state["AssignedDerivedParameters"] = False
    ProblemType.assignDerivedParameters(self.state)

    for tc in ('A', 'B'):
      for sc in self["SetConstStride%s"%tc] :
          (anchorDim, stride) = sc[:2]
          if anchorDim not in self.state["IndexAssignments%s"%tc]:
              printExit("SetConstStride%s=%s anchorDim=%u is not in IndexAssignments%s"%(tc, sc, anchorDim, tc))

    # Bias
    # If compute data type is not equal to dest data type, tensile will run conversion kernel.
    # In this case we don't need to apply bias in beta only kernel.
    if "UseBias" in config:
      if self["ComputeDataType"] != self["DestDataType"]:
        self["BetaOnlyUseBias"] = False
      else:
        self["BetaOnlyUseBias"] = True if self["UseBias"] > 0 else False
      if "BiasDataTypeList" in config:
        self["BiasDataTypeList"] = [DataType(btype) for btype in config["BiasDataTypeList"]]
        self["BiasDataTypeList"].sort() # Make name unique
      else:
        self["BiasDataTypeList"] = getBiasDataTypeListDefault(self)
    else:
      self["BetaOnlyUseBias"] = False
      self["BiasDataTypeList"] = []

    # Activation
    if "Activation" in config:
      typeStr = 'all' if config["Activation"] else 'none'
      self["ActivationType"] = ActivationType(typeStr)
    else:
      self["ActivationType"] = ActivationType('none')
    if "ActivationComputeDataType" in config:
      self["ActivationComputeDataType"] = DataType(config["ActivationComputeDataType"])
    else:
      self["ActivationComputeDataType"] = self["ComputeDataType"]

    if self["ActivationType"] != 'none':
      # This is a dummy guard in case we currently don't have a converter to convert data from compute type to activation compute type
      if self["ActivationComputeDataType"] not in [self["ComputeDataType"], self["DestDataType"]]:
        printWarning("TensileLite currently only supports ActivationComputeDataType (%s) = ComputeDataType (%s) or DestDataType (%s). \
                      ActivationComputeDataType will be set to ComputeDataType automatically."%(self["ActivationComputeDataType"].toChar(), \
                                                                                                self["ComputeDataType"], \
                                                                                                self["DestDataType"]))
        self["ActivationComputeDataType"] = self["ComputeDataType"]
      if (self["ActivationComputeDataType"].numRegisters() != self["ComputeDataType"].numRegisters()) and \
        (self["DataType"].numRegisters() < self["DestDataType"].numRegisters()):
        printWarning("TensileLite only supports ActivationComputeDataType = ComputeDataType if DestDataType > DataType. \
                      ActivationComputeDataType will be set to ComputeDataType automatically.")
        self["ActivationComputeDataType"] = self["ComputeDataType"]

    if "UseE" in config:
      if config["UseE"]:
        if self["ActivationType"] == 'none':
          printWarning("Use E is disabled cause Activation is set to False.")
          self["UseE"] = False
        else:
          self["UseE"] = config["UseE"]
      else:
        self["UseE"] = config["UseE"]

    if "Gradient" in config:
      if config["Gradient"]:
        if (not self["UseBias"]) and self["ActivationType"] == 'none':
          printWarning("Gradient is disabled cause bias and activation are both disabled.")
          self["Gradient"] = False
        if self["ActivationType"] != 'none' and self["UseE"] == False:
          printWarning("Use E is enabled cause Activation is enabled.")
          self["UseE"] = True
        elif self["ActivationType"] != 'none' and self["UseE"] == False:
          printWarning("Use E is disabled cause Activation is disabled.")
          self["UseE"] = False
        # if self["UseScaleAlphaVec"]:
        #   printWarning("Use scaleAlphaVec is disabled cause Gradient is enabled.")
        #   self["UseScaleAlphaVec"] = False
      self["Gradient"] = config["Gradient"]

    # Need gradient info
    biasSrcList = ["A", "B", "D"]
    if "BiasSrc" in config:
      if not self["Gradient"] and config["BiasSrc"] != "D":
        printWarning("BiasSrc is set to D cause Gradient is disabled.")
        self["BiasSrc"] = "D"
      elif self["Gradient"]:
        # # Currently only supports D :)
        # if config["BiasSrc"] != "D":
        #   printExit("BiasSrc currently only supports D.")
        if config["BiasSrc"] not in biasSrcList:
          printExit("BiasSrc only supports A, B, D.")

    if "ActivationNoGuard" in config:
      self["ActivationNoGuard"] = config["ActivationNoGuard"]
      if self["ActivationNoGuard"]:
        if self["ActivationType"] == 'none':
          printWarning("ActivationNoGuard is set to False cause Acivation is off.")
          self["ActivationNoGuard"] = False
        if (not self["Gradient"]):
          printWarning("ActivationNoGuard is set to False cause Gradient is off.")
          self["ActivationNoGuard"] = False

  ################################################################################
   # Function checkIfSupportedGEMMType:
  #   Assures 3 data-types are valid, supported and well-assigned
  #   See the discussion on Common.py for validGEMMTypes
  ################################################################################
  def checkIfSupportedGEMMType(self):
    inType = self["DataType"]
    outType = self["DestDataType"]
    computeType = self["ComputeDataType"]

    gemmType = ( inType.toChar(), outType.toChar(), computeType.toChar() )
    if gemmType not in validGEMMTypes:
      printExit("This typed-GEMM (Ti, To, Tc) = (%s, %s, %s) is not supported yet."%(gemmType[0],gemmType[1],gemmType[2]))

  ########################################
  def initGEMM(self):
    sumIdx = 3 if self["Batched"] else 2
    self["IndexAssignmentsA"] = [0, sumIdx] # N
    self["IndexAssignmentsB"] = [sumIdx, 1] # N
    if self.state["Sparse"] == 2:
      self["IndexAssignmentsMetadata"] = [sumIdx, 1] # N (ref B)
    else:
      self["IndexAssignmentsMetadata"] = [sumIdx, 0] # T (ref A)
    if self["TransposeA"]:
      self["IndexAssignmentsA"] = [sumIdx, 0] # T
    if self["TransposeB"]:
      self["IndexAssignmentsB"] = [1, sumIdx] # T
    if self["Batched"]:
      self["IndexAssignmentsA"].append(2)
      self["IndexAssignmentsB"].append(2)
      self["IndexAssignmentsMetadata"].append(2)
      self["NumIndicesC"] = 3
    else:
      self["NumIndicesC"] = 2

    self["NumIndicesLD"] = 4
    self["IndexAssignmentsLD"][0] = self["NumIndicesC"] + 1
    for i in range(1, len(self["IndexAssignmentsLD"])):
      self["IndexAssignmentsLD"][i] = self["IndexAssignmentsLD"][i-1] + 1

  ########################################
  def isGEMM(self):
    return self.operationType == 0

  ########################################
  # determine d0, d1, dU
  @staticmethod
  def assignDerivedParameters(state):
    if "AssignedDerivedParameters" in state:
      if state["AssignedDerivedParameters"]:
        return
    state["AssignedDerivedParameters"] = False

    state["TotalIndices"] = max(max(state["IndexAssignmentsA"])+1, \
        max(state["IndexAssignmentsB"])+1)

    # determine num free, batch
    state["IndicesFree"] = []
    state["IndicesBatch"] = []
    state["IndicesSummation"] = []

    for i in range(0, state["NumIndicesC"]):
      inA = i in state["IndexAssignmentsA"]
      inB = i in state["IndexAssignmentsB"]
      if inA and inB:
        state["IndicesBatch"].append(i)

      elif inA or inB:
        state["IndicesFree"].append(i)
      else:
        printExit("invalid index %u (inC but not (inA or inB))" % i)

    # determine num summation
    for i in range(state["NumIndicesC"], state["TotalIndices"]):
      inA = i in state["IndexAssignmentsA"]
      inB = i in state["IndexAssignmentsB"]
      if inA and inB:
        state["IndicesSummation"].append(i)
      else:
        printExit("invalid index %u (expected summation but not (inA and inB))" % i)
    # print index assignments
    if globalParameters["PrintIndexAssignments"]:
      print("IndicesFree:  %s" % state["IndicesFree"])
      print("IndicesBatch: %s" % state["IndicesBatch"])
      print("IndicesSum:   %s" % state["IndicesSummation"])
      print("IndexAssignmentsA:   %s" % state["IndexAssignmentsA"])
      print("IndexAssignmentsB:   %s" % state["IndexAssignmentsB"])
      print("NumIndicesC:  %s" % state["NumIndicesC"])

    for k in ('IndexAssignmentsA','IndexAssignmentsB'):
      if len(state[k]) != len(set(state[k])):
        printExit("duplicate index in %s=%s"% (k,state[k]))

    state["NumIndicesFree"] = len(state["IndicesFree"])
    state["NumIndicesBatch"] = len(state["IndicesBatch"])
    state["NumIndicesSummation"] = len(state["IndicesSummation"])
    if not state["AllowNoFreeDims"] and state["NumIndicesFree"] < 2 :
      printExit("Tensile requires >= 2 free indices or set AllowNoFreeDims; FreeIndices=%s."% state["IndicesFree"])

    # by default, unroll index will be the last/inner summation index
    state["IndexUnroll"] = state["IndicesSummation"][len(state["IndicesSummation"])-1]
    for i in range(0, len(state["IndexAssignmentsA"])):
      if state["IndexAssignmentsA"][i] == state["IndexUnroll"]:
        state["IndexUnrollA"] = i
        break
    for i in range(0, len(state["IndexAssignmentsB"])):
      if state["IndexAssignmentsB"][i] == state["IndexUnroll"]:
        state["IndexUnrollB"] = i
        break
    for i in range(0, len(state["IndexAssignmentsMetadata"])):
      if state["IndexAssignmentsMetadata"][i] == state["IndexUnroll"]:
        state["IndexUnrollM"] = i
        break
    #print2("IndexUnrollA: %u" % state["IndexUnrollA"])
    #print2("IndexUnrollB: %u" % state["IndexUnrollB"])

    # assign d0, d1
    if state["AllowNoFreeDims"]:
      dimList = state["IndicesFree"] + state["IndicesBatch"]
    else:
      dimList = state["IndicesFree"]
    state["Index01A"] = [i for i in state["IndexAssignmentsA"] if i in dimList][0]
    state["Index01B"] = [i for i in state["IndexAssignmentsB"] if i in dimList][0]
    #print2("Index01A: %u" % state["Index01A"])
    #print2("Index01B: %u" % state["Index01B"])
    # Store code is optimized for 0 as the fastest-moving in memory
    # whichever has lower stride in C (lower value), is 0, other is 1
    if state["Index01A"] < state["Index01B"]:
      state["Index0"]  = state["Index01A"]
      state["Index1"]  = state["Index01B"]
      state["Tensor0"] = 0
      state["Tensor1"] = 1
      state["TileA"] = 0
      state["TileB"] = 1
    else:
      state["Index0"]  = state["Index01B"]
      state["Index1"]  = state["Index01A"]
      state["Tensor0"] = 1
      state["Tensor1"] = 0
      state["TileA"] = 1
      state["TileB"] = 0

    # generalize transpose
    strideIdxA = state["IndexAssignmentsA"].index(state["Index01A"])
    strideIdxB = state["IndexAssignmentsB"].index(state["Index01B"])
    unrollIdxA = state["IndexAssignmentsA"].index(state["IndexUnroll"])
    unrollIdxB = state["IndexAssignmentsB"].index(state["IndexUnroll"])
    state["TLUA"] = strideIdxA < unrollIdxA
    state["TLUB"] = strideIdxB < unrollIdxB
    #state["TLUB"] = True # hack

    if globalParameters["PrintIndexAssignments"]:
      print("TLUA:  %s (stridePosA(%d) <? unrollIdxA(%d)" % \
			(state["TLUA"], strideIdxA, unrollIdxA))
      print("TLUB:  %s (stridePosB(%d) <? unrollIdxB(%d)" % \
	  		(state["TLUB"], strideIdxB, unrollIdxB))
      print("Index01A:  %s" % state["Index01A"])
      print("Index01B:  %s" % state["Index01B"])
    #unrollDimStrideGreaterThanTileDimStrideA = TLUA = !transA = fast
    #!unrollDimStrideLessThanTileDimStrideB   = TLUB =  transB = fast
    state["AssignedDerivedParameters"] = True

    if state["Sparse"]:
      state["Index01Metadata"] = [i for i in state["IndexAssignmentsMetadata"] if i in dimList][0]
      strideIdxM = state["IndexAssignmentsMetadata"].index(state["Index01Metadata"])
      unrollIdxM = state["IndexAssignmentsMetadata"].index(state["IndexUnroll"])
      state["TLUMetadata"] = strideIdxM < unrollIdxM
      if globalParameters["PrintIndexAssignments"]:
        print("TLUMetadata:  %s (stridePosM(%d) <? unrollIdxM(%d)" % \
          (state["TLUMetadata"], strideIdxM, unrollIdxM))
        print("Index01Metadata:  %s" % state["Index01Metadata"])

  ########################################
  def __str__(self):
    indexChars = globalParameters["IndexChars"]
    # C dimensions
    name = "C"
    for i in range(0, self["NumIndicesC"]):
      name += indexChars[i].lower()
    # A dimensions
    name += "_A"
    for i in self["IndexAssignmentsA"]:
      name += indexChars[i] if i in self["MirrorDimsA"] else indexChars[i].lower()
    if self["ComplexConjugateA"]:
      name += "C"
    # B dimensions
    name += "_B"
    for i in self["IndexAssignmentsB"]:
      name += indexChars[i] if i in self["MirrorDimsB"] else indexChars[i].lower()
    if self["ComplexConjugateB"]:
      name += "C"

    # DataTypes
    if self["DataType"] != self["DataTypeA"] or self["DataType"] != self["DataTypeB"]:
      name += "_"
      name += self["DataTypeA"].toChar() + self["DataTypeB"].toChar()
    name += "_"
    name += self["DataType"].toChar() # Type of A/B

    # Special condition for some newly supported kernels:
    #   HHS, HSS, BSS and I8II kernels, use a clearer naming _TiToTc_
    # TODO: Distinguish all kernels by _TiToTc_ to be more consistent with rocblas
    gemmType = (self["DataType"].toChar(),self["DestDataType"].toChar(),self["ComputeDataType"].toChar() )
    if gemmType in HPATypes:
      name += self["DestDataType"].toChar()    # Type of C/D
      name += self["ComputeDataType"].toChar() # Type of Alpha/Beta
      name += "_"

    if not self["F32XdlMathOp"].isSingle() and self["DataType"].isSingle():
      name += "_M"
      name += self["F32XdlMathOp"].toChar()
      name += "_"

    # Other
    if self["UseBeta"]: name += "B"
    if self["HighPrecisionAccumulate"] and not self["SilentHighPrecisionAccumulate"]: name += "H"
    if self["UseInitialStridesAB"]: name += "I"
    if self["UseInitialStridesCD"]: name += "Ic"
    if self["UseBias"]:
      name += "_Bias"
      if self["BiasDataTypeList"] != getBiasDataTypeListDefault(self):
        for i in self["BiasDataTypeList"]:
          name += i.toChar()
      if self["BiasSrc"] and self["Gradient"]: # Show bias src if gradient = True
        name += "_BiasSrc%s"%self["BiasSrc"]

    factorDim = max(self["UseScaleAlphaVec"], self["UseBias"])
    if factorDim > 1 :
        name += "_FD%s"%("N" if factorDim == 2 else "MN")

    if self["UseE"]:
      if self["Gradient"]:
        name += "_Grad%s"%self["DataTypeE"].toChar()
      else:
        name += "_Aux%s"%self["DataTypeE"].toChar() # Not showing aux types
    if self["OutputAmaxD"]:
      name += "_AmaxD"
    if self["Sparse"]:
      if self["Sparse"] == 2:
        name += "_SPB"
      else:
        name += "_SPA"

    # precision and other
    # name += "_SB" if self["StridedBatched"] else "_GB"
    if self["GroupedGemm"]:
      name += "_GG"
    else:
      name += "" if self["StridedBatched"] else "_GB" # legacy

    # Activation Naming
    if self["ActivationType"] != 'none':
      if self["ActivationType"] == 'all':
        name += "_A"
      else:
        name += "_%s"%str(self["ActivationType"]).upper()
      name += self["ActivationComputeDataType"].toChar()
    if self["ActivationNoGuard"]: name += "NG"

    if self["UseScaleAB"] == "Scalar": name += "_SAB"
    elif self["UseScaleAB"] == "Vector": name += "_SABV"
    if self["UseScaleCD"]: name += "_SCD"
    if self["UseScaleAlphaVec"]: name += "_SAV"

    if self["SupportUserArgs"]: name += "_UserArgs"

    return name

  def keys(self):
    return list(self.state.keys())
  def __len__(self):
    return len(self.state)
  def __iter__(self):
    return iter(self.state)
  def __getitem__(self, key):
    return self.state[key]
  def __setitem__(self, key, value):
    self.state[key] = value
  def __repr__(self):
    return self.__str__()
  def getAttributes(self):
    return self.state
  def __hash__(self):
    return hash(str(self))
  def __eq__(self, other):
    return isinstance(other, ProblemType) and self.getAttributes() == other.getAttributes()
  def __ne__(self, other):
    result = self.__eq__(other)
    if result is NotImplemented:
      return result
    return not result

  def get(self, key, default=None):
    try:
      return self.state[key]
    except:
      return default



################################################################################
# ProblemSizeRange
################################################################################
class ProblemSizeRange:

  ########################################
  def __init__(self, problemType, config):
    self.totalIndices = 1+max(problemType["IndexAssignmentsA"]) + problemType["NumIndicesLD"]
    if len(config) < self.totalIndices:
      for i in range(len(config), self.totalIndices):
        if i < self.totalIndices - problemType["NumIndicesLD"]:
          config.append(0)
        else:
          config.append([0])

    self.indexMax = []
    self.indexIsSized = []
    self.indicesSized = []
    self.indicesMapped = []
    for i in range(0, self.totalIndices):
      dim = deepcopy(config[i])
      if isinstance(dim, list):
        if len(dim) == 1:
          self.indicesSized.append([dim[0], 1, 0, dim[0]])
        elif len(dim) == 2:
          self.indicesSized.append([dim[0], dim[0], 0, dim[1]])
        elif len(dim) == 3:
          self.indicesSized.append([dim[0], dim[1], 0, dim[2]])
        elif len(dim) == 4:
          self.indicesSized.append([dim[0], dim[1], dim[2], dim[3]])
        else:
          printExit("dimension[%u] config (%s) has %u descriptors rather than 1-4."
              % ( i, dim, len(dim) ))
        self.indexIsSized.append(True)
        self.indexMax.append(self.indicesSized[len(self.indicesSized)-1][3])

      elif isinstance(dim, int):
        self.indicesMapped.append(dim)
        self.indexIsSized.append(False)
        self.indexMax.append(self.indicesSized[self.indicesMapped[ \
            len(self.indicesMapped)-1]][3])

    # max num elements in each tensor
    self.maxNumElements = [ 1, 1, 1 ]
    for i in range(0, problemType["NumIndicesC"]):
      self.maxNumElements[0] *= self.indexMax[i]
    for i in problemType["IndexAssignmentsA"]:
      self.maxNumElements[1] *= self.indexMax[i]
    for i in problemType["IndexAssignmentsB"]:
      self.maxNumElements[2] *= self.indexMax[i]

    self.totalProblemSizes = 1
    self.numProblemSizes = [] # per index
    self.problemSizeToIndex = []
    self.problemIndexToSize = []
    sizedIdx = 0
    for i in range(0, len(self.indexIsSized)):
      self.problemSizeToIndex.append({})
      self.problemIndexToSize.append({})
      if self.indexIsSized[i]:
        self.numProblemSizes.append(0)
        index = self.indicesSized[sizedIdx]
        sizedIdx += 1
        currentSize = index[0]
        currentIncrement = index[1]
        while currentSize <= index[3]:
          currentSize += currentIncrement
          currentIncrement += index[2]
          self.numProblemSizes[i] += 1
      else:
        self.numProblemSizes.append(1)
      self.totalProblemSizes *= self.numProblemSizes[i]

    ########################################
    # enumerate problem sizes
    currentSizedIndexSizes = []
    currentSizedIndexIncrements = []
    for i in range(0, len(self.indicesSized)):
      currentSizedIndexSizes.append(self.indicesSized[i][0])
      currentSizedIndexIncrements.append(self.indicesSized[i][1])

    # iterate over all problem sizes
    self.problemSizes = []
    moreProblemSizes = True
    problemIdx = 0
    problemSize = [0]*self.totalIndices
    while moreProblemSizes:
      #/ convert current sized and mapped indices to full sizes
      currentSizedIdx = 0
      currentMappedIdx = 0
      for i in range(0, self.totalIndices):
        if self.indexIsSized[i]:
          problemSize[i] = currentSizedIndexSizes[currentSizedIdx]
          currentSizedIdx+=1
        else:
          problemSize[i] = problemSize[self.indicesMapped[currentMappedIdx]]
          currentMappedIdx+=1
      self.problemSizes.append(tuple(problemSize))

      #/ increment sizes for next benchmark
      currentSizedIndexSizes[0] += currentSizedIndexIncrements[0]
      currentSizedIndexIncrements[0] += self.indicesSized[0][2]
      for i in range(1, len(self.indicesSized)+1):
        # if prior index past max, reset to min and increment next index
        if currentSizedIndexSizes[i-1] > self.indicesSized[i-1][3]:
          #/ reset prior index
          currentSizedIndexSizes[i-1] = self.indicesSized[i-1][0]
          currentSizedIndexIncrements[i-1] = self.indicesSized[i-1][1]
          # increment next index
          if i >= len(self.indicesSized):
            moreProblemSizes = False
          else:
            currentSizedIndexSizes[i] += currentSizedIndexIncrements[i]
            currentSizedIndexIncrements[i] += self.indicesSized[i][2]

      problemIdx+=1

  ########################################
  # YAML format
  def __str__(self):
    state = "[ "
    sizedIdx = 0
    mappedIdx = 0
    for i in range(0, len(self.indexIsSized)):
      if self.indexIsSized[i]:
        indices = self.indicesSized[sizedIdx]
        state += "[ %u, %u, %u, %u ]" \
            % (indices[0], indices[1], indices[2], indices[3])
        sizedIdx += 1
      else:
        indices = self.indicesSized[self.indicesMapped[mappedIdx]]
        state += str(self.indicesMapped[mappedIdx])
        mappedIdx += 1
      if i < len(self.indexIsSized)-1:
        state += ", "
    state += " ]"
    return state

class Problem:
  """ Problem sizes, strides, padding and other info"""
  def __init__(self, sizes=None, stridesA=None, stridesB=None, stridesC=None, stridesD=None, count=None):
    self.sizes = tuple(sizes) if sizes else None
    self.stridesA = tuple(stridesA) if stridesA else None
    self.stridesB = tuple(stridesB) if stridesB else None
    self.stridesC = tuple(stridesC) if stridesC else None
    self.stridesD = tuple(stridesD) if stridesD else None

    self.count = count

  def __str__(self):
    rv= "{ sizes:" + str(list(self.sizes))
    if self.stridesA:
      rv += ", stridesA:" + str(list(self.stridesA))
    if self.stridesB:
      rv += ", stridesB:" + str(list(self.stridesB))
    if self.stridesC:
      rv += ", stridesC:" + str(list(self.stridesC))
    if self.stridesD:
      rv += ", stridesD:" + str(list(self.stridesD))
    rv += " }"
    return rv

class ExactList(Problem):
  def __init__(self, e, problemType):
    if len(e) == problemType["TotalIndices"]:
      if -1 in e:
        printExit("ExactSize %s contains -1" % (e))
      if problemType["OperationType"] == "GEMM":
        e += [-1, -1, -1, -1]
        e = ExactList.convertLeadingDims(problemType, tuple(e))
      sizes=e

    elif len(e) == (problemType["TotalIndices"] + problemType["NumIndicesLD"]):
      sizes = ExactList.convertLeadingDims(problemType, tuple(e))
    else:
      printExit("ExactSize %s doesn't match indices of ProblemType %s, totalIndices=%d, len e=%d, NumIndicesLD = %d" \
          % (e, problemType, problemType["TotalIndices"], len(e), problemType["NumIndicesLD"]) )

    # TODO- pass strides here, remove calls to convertLeadingDims
    Problem.__init__(self, sizes=sizes)

  def __str__(self):
    return str(list(self.sizes))

  @staticmethod
  def convertLeadingDims(problemType, problemSize, stridesA = None, stridesB = None, stridesC = None, stridesD = None):
    # FIXME-problem: refactor to eliminate max, pass strides in strideB parm rather than hacked
    # onto the end of the sizes list
    predStridesD = stridesD is not None and stridesD[1] != -1
    predStridesC = stridesC is not None and stridesC[1] != -1
    predStridesA = stridesA is not None and stridesA[1] != -1
    predStridesB = stridesB is not None and stridesB[1] != -1
    return problemSize[:problemType["NumIndicesC"]+1] + \
           (max(problemSize[0], problemSize[problemType["IndexAssignmentsLD"][0]]) if not predStridesD else stridesD[1], ) + \
           (max(problemSize[0], problemSize[problemType["IndexAssignmentsLD"][1]]) if not predStridesC else stridesC[1], ) + \
           (max(problemSize[problemType["IndexAssignmentsLD"][2]],
                problemSize[problemType["IndexAssignmentsA"][0]]) if not predStridesA else stridesA[1], ) + \
           (max(problemSize[problemType["IndexAssignmentsLD"][3]],
                problemSize[problemType["IndexAssignmentsB"][0]]) if not predStridesB else stridesB[1], )


class ExactDict(Problem):
  AllowedFields = [ 'count', 'sizes', 'stridesA', 'stridesB', 'stridesC', 'stridesD' ]

  def __init__(self, e, problemType):
    Problem.__init__(self)

    for f in e:
      if f in ExactDict.AllowedFields:
        setattr(self, f, e[f])
      else:
        raise RuntimeError ("specified field '%s' is not a valid Exact dict field"%f)

    if problemType:
      if "OperationType" in problemType and problemType["OperationType"] == "GEMM":
        sizesTuple = tuple(self.sizes + [-1, -1, -1, -1])
        self.sizes = ExactList.convertLeadingDims(problemType, sizesTuple, self.stridesA, self.stridesB, self.stridesC, self.stridesD)

    if problemType:
      if "OperationType" in problemType and problemType["OperationType"] == "GEMM":
        if len(self.sizes) != (problemType["TotalIndices"] + problemType["NumIndicesLD"]):
        # FIXME-ExactDict size descriptor still (but preferrably not so) uses 8-tuple for GEMM problems
          raise RuntimeError ("specified size=%s does not have enough indices for problem (expected %d, got %d)" \
                % (self.sizes, problemType["TotalIndices"]+problemType["NumIndicesLD"], len(self.sizes)))
      elif len(self.sizes) != problemType["TotalIndices"]:
        raise RuntimeError ("specified size=%s does not have enough indices for problem (expected %d, got %d)" \
                % (self.sizes, problemType["TotalIndices"], len(self.sizes)))


################################################################################
# ProblemSizes
################################################################################
"""
Adapter class for class `ProblemSizes`. It satisfies the implicit usage requirement
of ClientWriter.writeClientConfig() by converting ExactLogic to list of `Problem` objects
"""
class ProblemSizesMock:
  def __init__(self, exactLogic):
    self.problems = [Problem(problem) for problem, solution in exactLogic]

class ProblemSizesMockDummy:
  def __init__(self):
    self.problems = [Problem(sizes=[128, 128, 1, 512])]

class ProblemSizes:

  ########################################
  def __init__(self, problemType, config):
    self.problemType = problemType
    self.ranges = []
    self.exacts = []
    self.minStrides = None
    if config:
      for dictionary in config:
        for sizeTypeKey in dictionary:
          #print ("PROBLEM parsed:", sizeTypeKey, dictionary[sizeTypeKey])
          if sizeTypeKey == "Range":
            psr = ProblemSizeRange(problemType, dictionary[sizeTypeKey])
            self.ranges.append( psr )
          elif sizeTypeKey == "Exact":
            e= dictionary[sizeTypeKey]
            if isinstance(e,list):
              self.exacts.append(ExactList(e, problemType))
            elif isinstance(e,dict):
              self.exacts.append(ExactDict(e, problemType))
            else:
              printExit("Unsupported Exact type==%s"%type(e))
          elif sizeTypeKey == "MinStride":
            e = dictionary[sizeTypeKey]
            if len(e) != problemType["TotalIndices"]:
              printExit("MinStride %s doesn't match indices of ProblemType %s" \
                  % (e, problemType) )
            if self.minStrides:
              printExit("Only one MinStride command is allowed in a ProblemsSizes definition.  Previous minStrides:%s, New minstride:%s" \
                  % (self.minStrides, e) )

            self.minStrides=(tuple(e))
          else:
            printExit("ProblemSize Type %s not supported"%sizeTypeKey)

    if not self.minStrides:
      # set harmless default mins of 0
      self.minStrides = ([0]* problemType["TotalIndices"])

    # not the ideal spot, but convert leading dims that are below the minimum size
    if problemType["OperationType"] == "GEMM":
      for i in range(0, len(self.ranges)):
        self.ranges[i].problemSizes[:] = \
          [ExactList.convertLeadingDims(self.problemType, problemSize) for problemSize in self.ranges[i].problemSizes]

    self.problems = OrderedDict()
    for sizeRange in self.ranges:
      for rangeSize in sizeRange.problemSizes:
        self.problems.update({Problem(rangeSize) : 1})
    for e in self.exacts:
        self.problems.update({e : 1})
    if globalParameters["SortProblems"]:
      self.problems =  sorted(list( self.problems.keys()), key=operator.attrgetter("sizes"))
    else:
      self.problems =  list(self.problems.keys())
    self.totalProblemSizes = len(self.problems)

    # max sizes
    self.maxD = 0
    self.maxC = 0
    self.maxA = 0
    self.maxB = 0
    for problem in self.problems:
      problemSize = problem.sizes # FIXME-problem.   This should use problem.strides*

      sizeLdd = problemSize[self.problemType["IndexAssignmentsLD"][0]] if problemType["OperationType"] == "GEMM" else problemSize[0]
      sizeD = max(self.minStrides[0], sizeLdd)
      for i in range(1, problemType["NumIndicesC"]):
        sizeD *= max(self.minStrides[i], problemSize[i])

      sizeLdc = problemSize[self.problemType["IndexAssignmentsLD"][1]] if problemType["OperationType"] == "GEMM" else problemSize[0]
      sizeC = max(self.minStrides[0], sizeLdc)
      for i in range(1, problemType["NumIndicesC"]):
        sizeC *= max(self.minStrides[i], problemSize[i])

      sizeLda = problemSize[self.problemType["IndexAssignmentsLD"][2]] \
                if problemType["OperationType"] == "GEMM" \
                else problemSize[self.problemType["IndexAssignmentsA"][0]]
      sizeA = max(self.minStrides[self.problemType["IndexAssignmentsA"][0]], sizeLda)
      for i in self.problemType["IndexAssignmentsA"][1:]:
        sizeA *= max(self.minStrides[i], problemSize[i])

      sizeLdb = problemSize[self.problemType["IndexAssignmentsLD"][3]] \
                if problemType["OperationType"] == "GEMM" \
                else problemSize[self.problemType["IndexAssignmentsB"][0]]
      sizeB = max(self.minStrides[self.problemType["IndexAssignmentsB"][0]], sizeLdb)
      for i in self.problemType["IndexAssignmentsB"][1:]:
        sizeB *= max(self.minStrides[i], problemSize[i])

      self.maxD = max(self.maxD, sizeD)
      self.maxC = max(self.maxC, sizeC)
      self.maxA = max(self.maxA, sizeA)
      self.maxB = max(self.maxB, sizeB)

  def __str__(self):
    s = "ProblemSizes\n"
    for sizeRange in self.ranges:
      s += "  %s" % sizeRange
    return s

################################################################################
# Factor Type
################################################################################

class FactorDimArgs:

  ########################################
  def __init__(self, problemType, config):
    self.factorDims = []
    self.totalProblemSizes = 0
    if problemType["UseScaleAlphaVec"] or problemType["UseBias"]:
      for fdim in config:
        dim = int(fdim)
        if dim not in [0, 1]:
          printWarning("Factor Dim: must be 0 or 1, current is %s."%(dim))
        self.factorDims.append(dim)
      self.totalProblemSizes = len(self.factorDims)

  def __str__(self):
    s = "FactorDimArgs\n"
    return s

################################################################################
# Bias Type
################################################################################

def getBiasDataTypeListDefault(problem: ProblemType) -> List[DataType]:
  bList = []
  for d in ["DataType", "ComputeDataType", "DestDataType"]:
    dtype = DataType(problem[d])
    # filter out int8, because it is not supported by bias datatype
    # TODO
    if not dtype.isInt8():
      bList.append(dtype)

  biasDataTypeList = list(set(bList))
  biasDataTypeList.sort() # Make name unique
  return biasDataTypeList

class BiasTypeArgs:

  ########################################
  def __init__(self, problemType, config):
    self.biasTypes = []
    self.totalProblemSizes = 0
    if problemType["UseBias"]:
      for btype in config:
        datatype = DataType(btype)
        if datatype not in problemType["BiasDataTypeList"]:
          printWarning("Datatype: %s not support in this kernel (%s)"%(datatype, str(problemType["BiasDataTypeList"])))
        self.biasTypes.append(datatype)

      if not self.biasTypes:
        printExit("Must provide a bias type in benchmark parameters if UseBias is set to True.")

      self.totalProblemSizes = len(self.biasTypes)

  def __str__(self):
    s = "BiasTypesArgs\n"
    return s

################################################################################
# Activation
################################################################################

class activationSetting:
  def __init__(self):
    self.activationEnum = ""
class ActivationArgs:

  ########################################
  def __init__(self, problemType, config):
    self.settingList = []
    self.totalProblemSizes = 0
    if problemType["ActivationType"] == 'none':
      return
    if config:
      for settings in config:
        actSetting = activationSetting()
        for dictionary in settings:
          for sizeTypeKey in dictionary:
            if sizeTypeKey == "Enum":
              actSetting.activationEnum = ActivationType(dictionary[sizeTypeKey])
        if problemType["ActivationType"] == 'all':
          if (not actSetting.activationEnum):
            printExit("Must provide an activation enum if Activation is set to True.")
        else:
          actSetting.activationEnum = problemType["ActivationType"]
        self.settingList.append(actSetting)
        self.totalProblemSizes += 1
    if (problemType["ActivationType"] == 'all') and (not self.settingList):
        printExit("Must provide an activation enum in benchmark parameters if Activation is set to True.")
  def __str__(self):
    s = "ActivationArgs\n"
    return s

# kds is class Solution or class Kernel
# All free dims are packed
def isPackedIndex(ks, index):
  problemType = ks["ProblemType"]
  return index in problemType["IndicesFree"]

def isExtractableIndex(ks, index, tc='x'):
  xA = index in ks['PackedC0IndicesX'][:-1]
  xB = index in ks['PackedC1IndicesX'][:-1]
  if tc=='A':
    return xA
  elif tc=='B':
    return xB
  else:
    return xA or xB

################################################################################
# Solution
################################################################################
class Solution(collections.abc.Mapping):

  ########################################
  def __init__(self, config):
    self._name = None
    config = config

    self._state = {}
    # problem type
    if "ProblemType" in config:
      self["ProblemType"] = ProblemType(config["ProblemType"])
    else:
      self["ProblemType"] = ProblemType(defaultProblemType)

    if "InternalSupportParams" in config:
      self["InternalSupportParams"] = {}
      for key in defaultInternalSupportParams:
        assignParameterWithDefault(self["InternalSupportParams"], key, config["InternalSupportParams"], defaultInternalSupportParams)
    else:
      self["InternalSupportParams"] = defaultInternalSupportParams


    # assign parameters with defaults
    for key in defaultSolution:
      assignParameterWithDefault(self._state, key, config, defaultSolution)
    if 'ISA' not in self._state:
      if 'ISA' in config:
        if not globalParameters["AsmCaps"][tuple(config['ISA'])]["SupportedISA"]:
          defaultIsa = [9,0,0]
          print("warning: ISA:", config['ISA'], " is not supported; overriding with ", defaultIsa)
          self._state['ISA'] = defaultIsa
        else:
          self._state['ISA'] = config['ISA']
      else:
        # Assembly by default
        self._state['ISA'] = list(globalParameters["CurrentISA"])
        if 'KernelLanguage' in config:
          if config['KernelLanguage'] != 'Assembly':
            self._state['ISA'] = [0,0,0]

    if "CodeObjectVersion" not in self._state:
      if "CodeObjectVersion" in config:
        self._state["CodeObjectVersion"] = config["CodeObjectVersion"]
      else:
        self._state["CodeObjectVersion"] = globalParameters["CodeObjectVersion"]

    # assign parameters without defaults
    for key in config:
      if (key != "ProblemType" or key != "InternalSupportParams") and key not in self._state:
        self._state[key] = config[key]
    self["Valid"] = True
    # this could prevent OriginalSolution from re-assigning the parameters, save lots of time
    if "AssignedProblemIndependentDerivedParameters" not in self._state:
      self["AssignedProblemIndependentDerivedParameters"] = False
    if "AssignedDerivedParameters" not in self._state:
      self["AssignedDerivedParameters"] = False

    Solution.assignDerivedParameters(self._state)
    self._name = config["CustomKernelName"] if isCustomKernelConfig(config) else None
    self.initHelperKernelObjects()

  # these keys are copied from ProblemType to internal that may be overridden
  InternalKeys = ["UseSgprForGRO","VectorStore"]


  ########################################
  # get a list of kernel parameters for this solution
  def getKernels(self):
    kernel = self
    kernel._state.update({"Kernel": True})
    kernels = []
    kernels.append(kernel)
    return kernels


  ########################################
  # create Helper Kernels
  def initHelperKernelObjects(self):
    self.initBetaOnlyKernelObjects()
    self.initConversionKernelObjects()
    self.initActivationEnumHeaderObjects()
    self.initActivationFunctionObjects()
    self.initActivationOnlyKernelObjects()
    self.initReductionKernelObjects()

  ########################################
  # create BetaOnly Kernels
  def initBetaOnlyKernelObjects(self):
    self.betaOnlyKernelObjects = []
    if self["GlobalSplitU"] > 1 or (self["StreamK"] > 0 and self["StreamKAtomic"] == 1):
      if self["ProblemType"]["UseBias"]:
        for btype in self["ProblemType"]["BiasDataTypeList"]:
          state = {}
          state["ProblemType"] = deepcopy(self["ProblemType"])
          state["ProblemType"]["GroupedGemm"] = False
          state["ProblemType"]["BiasDataTypeList"] = []
          state["ProblemType"]["BiasDataType"] = deepcopy(btype)
          state["KernelLanguage"] = "Source"
          state["_GlobalAccumulation"] = self["_GlobalAccumulation"]
          self.betaOnlyKernelObjects.append(KernelWriterBetaOnly(state))
      else:
        state = {}
        state["ProblemType"] = deepcopy(self["ProblemType"])
        state["ProblemType"]["GroupedGemm"] = False
        state["KernelLanguage"] = "Source"
        state["_GlobalAccumulation"] = self["_GlobalAccumulation"]
        self.betaOnlyKernelObjects.append(KernelWriterBetaOnly(state))


  ########################################
  # create Conversion Kernels
  def initConversionKernelObjects(self):
    self.conversionKernelObjects = []
    load_vector_width = [1, 2] if self["ProblemType"]["DataType"].isDouble() else [1, 2, 4]
    genPGRPostKernels = True
    gsuList = [internalParameters["GlobalSplitUPGR"]]
    if self["GlobalSplitUAlgorithm"] == "SingleBuffer":
      genPGRPostKernels = False
      gsuList = [1]
    elif self["GlobalSplitUAlgorithm"] == "MultipleBufferSingleKernel":
      return
    for vw in load_vector_width:
      for globalSplitU in gsuList:
        unrollOnly = False if globalSplitU == internalParameters["GlobalSplitUPGR"] else True
        if self["ProblemType"]["UseBias"]:
          typeList = self["ProblemType"]["BiasDataTypeList"]
          if self["ProblemType"]["Gradient"]:
            # If gradient + bias D, generates a normal GSU kernel for bias D = nullptr case
            state = {}
            state["ProblemType"] = deepcopy(self["ProblemType"])
            state["ProblemType"]["GroupedGemm"] = False
            state["ProblemType"]["UseBias"] = 0
            state["GenPGRPostKernels"] = genPGRPostKernels
            state["KernelLanguage"] = "Source"
            state["GlobalSplitU"] = globalSplitU
            state["UnrollOnly"] = unrollOnly
            state["_GlobalAccumulation"] = self["_GlobalAccumulation"]
            state["ActivationFused"] = self["ActivationFused"]
            self.conversionKernelObjects.append(KernelWriterConversion(state, vw))
          for btype in typeList:
            state = {}
            state["ProblemType"] = deepcopy(self["ProblemType"])
            state["ProblemType"]["GroupedGemm"] = False
            state["ProblemType"]["BiasDataTypeList"] = []
            state["ProblemType"]["BiasDataType"] = deepcopy(btype)
            state["GenPGRPostKernels"] = genPGRPostKernels
            state["KernelLanguage"] = "Source"
            state["GlobalSplitU"] = globalSplitU
            state["UnrollOnly"] = unrollOnly
            state["_GlobalAccumulation"] = self["_GlobalAccumulation"]
            state["ActivationFused"] = self["ActivationFused"]
            self.conversionKernelObjects.append(KernelWriterConversion(state, vw))
        else:
          state = {}
          state["ProblemType"] = deepcopy(self["ProblemType"])
          state["ProblemType"]["GroupedGemm"] = False
          state["GenPGRPostKernels"] = genPGRPostKernels
          state["KernelLanguage"] = "Source"
          state["GlobalSplitU"] = globalSplitU
          state["UnrollOnly"] = unrollOnly
          state["_GlobalAccumulation"] = self["_GlobalAccumulation"]
          state["ActivationFused"] = self["ActivationFused"]
          self.conversionKernelObjects.append(KernelWriterConversion(state, vw))

  def initActivationEnumHeaderObjects(self):
    self.activationEnumHeaderObjects = []
    if ((self["ProblemType"]["ActivationType"] != 'none') and (self["ProblemType"]["ActivationType"] == 'all')) :
      state = {}
      state["ProblemType"] = deepcopy(self["ProblemType"])
      state["ProblemType"]["GroupedGemm"] = False
      state["KernelLanguage"] = "Source"
      self.activationEnumHeaderObjects.append(KernelWriterActivationEnumHeader(state))

  def initActivationFunctionObjects(self):
    self.activationFunctionObjects = []
    if ((self["ProblemType"]["ActivationType"] != 'none') and (self["ProblemType"]["ActivationType"] == 'all')) :
      state = {}
      state["ProblemType"] = deepcopy(self["ProblemType"])
      state["ProblemType"]["GroupedGemm"] = False
      state["KernelLanguage"] = "Source"
      state["Kernel"] = {"WavefrontSize": self["WavefrontSize"], "ISA": tuple(self["ISA"])}
      self.activationFunctionObjects.append(KernelWriterActivationFunction(state))

  def initActivationOnlyKernelObjects(self):
    self.activationOnlyKernelObjects = []
    if (self["ActivationFused"] == False) and (self["ProblemType"]["ActivationType"] != 'none') :
      state = {}
      state["ProblemType"] = deepcopy(self["ProblemType"])
      state["ProblemType"]["GroupedGemm"] = False
      state["ProblemType"]["UseBias"] = 0
      state["ProblemType"]["BiasDataTypeList"] = []
      state["KernelLanguage"] = "Source"
      state["_GlobalAccumulation"] = self["_GlobalAccumulation"]
      state["ActivationFused"] = self["ActivationFused"]
      self.activationOnlyKernelObjects.append(KernelWriterActivationOnly(state))

  def initReductionKernelObjects(self):
    self.reductionKernelObjects = []
    if self["ProblemType"]["Gradient"] and self["ProblemType"]["UseBias"]:
      for btype in self["ProblemType"]["BiasDataTypeList"]:
        state = {}
        state["ProblemType"] = deepcopy(self["ProblemType"])
        state["ProblemType"]["GroupedGemm"] = False
        state["ProblemType"]["BiasDataTypeList"] = []
        state["ProblemType"]["BiasDataType"] = deepcopy(btype)
        self.reductionKernelObjects.append(KernelWriterReduction(state))

  ########################################
  # get Helper Kernels
  def getHelperKernelObjects(self):
    return self.activationEnumHeaderObjects + self.activationFunctionObjects + \
           self.betaOnlyKernelObjects + self.conversionKernelObjects + \
           self.activationOnlyKernelObjects + self.reductionKernelObjects


  ########################################
  # get Helper Kernels
  def getKernelBetaOlnyObjects(self):
    return self.betaOnlyKernelObjects


  ########################################
  # get Helper Kernels
  def getKernelConversionObjects(self):
    return self.conversionKernelObjects

  @staticmethod
  def getMIOutputInfo(state):
    outputVectorWidth = 4
    RegsPerOut = 1

    isa = tuple(state["ISA"])
    if globalParameters["AsmCaps"][isa]['HasMFMA']:
      if state["ProblemType"]["DataType"].MIOutputTypeNameAbbrev() == 'f64':
        outputVectorWidth, RegsPerOut = 1, 2
      else:
        outputVectorWidth, RegsPerOut = 4, 1
    elif globalParameters["AsmCaps"][isa]['HasWMMA_V1']:
        outputVectorWidth, RegsPerOut = 1, 1
    elif globalParameters["AsmCaps"][isa]['HasWMMA_V2']:
        outputVectorWidth, RegsPerOut = 8, 1
    else:
      print("WARNING: unexpect code flow")

    return outputVectorWidth, RegsPerOut

  ########################################
  # assign tile sizes
  @staticmethod
  def assignProblemIndependentDerivedParameters(state):

    if globalParameters["NewClient"] != 2:
      print("WARNING: Old client deprecated, NewClient parameter being set to 2.")
      globalParameters["NewClient"] = 2

    if "AssignedProblemIndependentDerivedParameters" in state:
      if state["AssignedProblemIndependentDerivedParameters"]:
        return
    state["AssignedProblemIndependentDerivedParameters"] = False
    if "Valid" not in state:
      state["Valid"] = True

    if (not state["ProblemType"]["StridedBatched"]) and (not state["ProblemType"]['Batched']):
      reject(state, "General Batched GEMM only support Batched Problem")

    if (not state["ProblemType"]["StridedBatched"]) and (state["ProblemType"]["OperationType"] != 'GEMM'):
      reject(state, "General Batched GEMM only support GEMM OperationType")

    Solution.MatrixInstructionToMIParameters(state)
    EnableMatrixInstruction = state["EnableMatrixInstruction"] if "EnableMatrixInstruction" in state else None
    if EnableMatrixInstruction == None:
      if  ("MIBlock" in state and len(state["MIBlock"]) == 6) \
          and ("MIWaveGroup" in state and len(state["MIWaveGroup"]) == 2) \
          and ("MIWaveTile" in state and len(state["MIWaveTile"]) == 2):
        EnableMatrixInstruction = True
      elif ("WorkGroup" in state and len(state["WorkGroup"]) == 3) \
          and ("ThreadTile" in state and len(state["ThreadTile"]) == 2) :
        EnableMatrixInstruction = False
      else:
        reject(state, "EnableMatrixInstruction undetermined")

    if EnableMatrixInstruction == True:
      state["MatrixInstM"]         = state["MIBlock"][0]
      state["MatrixInstN"]         = state["MIBlock"][1]
      state["MatrixInstK"]         = state["MIBlock"][2]
      state["MatrixInstB"]         = state["MIBlock"][3]
      state["MatrixInstBM"]        = state["MIBlock"][4]
      state["MatrixInstBN"]        = state["MIBlock"][5]

      state["LocalSplitU"]         = 1
      state["MIOutputVectorWidth"], state["MIRegPerOut"] = Solution.getMIOutputInfo(state)

      if state["MatrixInstM"] == 4:
        state["ThreadTile0"] = state["MIWaveTile"][0] * state["MIOutputVectorWidth"]
        state["ThreadTile1"] = state["MIWaveTile"][1]
        state["SubGroup0"]   = state["MIWaveGroup"][0] * state["MatrixInstM"] * state["MatrixInstBM"] // state["MIOutputVectorWidth"]
        state["SubGroup1"]   = state["MIWaveGroup"][1] * state["MatrixInstN"] * state["MatrixInstBN"]
      else:
        state["ThreadTile0"] = state["MatrixInstBM"] * state["MIWaveTile"][0] * (state["MatrixInstM"] * state["MatrixInstN"] // state["WavefrontSize"])
        state["ThreadTile1"] = state["MatrixInstBN"] * state["MIWaveTile"][1]
        state["SubGroup0"]   = state["MIWaveGroup"][0] * (state["WavefrontSize"] // state["MatrixInstN"])
        state["SubGroup1"]   = state["MIWaveGroup"][1] * state["MatrixInstN"]

      #for the old Logic yaml file which does not contain keys: MIInputPerThreadA/B
      if not "MIInputPerThreadA" in state:
        state["MIInputPerThreadA"] = state["MIInputPerThread"]
        state["MIInputPerThreadB"] = state["MIInputPerThread"]

    elif EnableMatrixInstruction == False:
      state["ThreadTile0"] = state["ThreadTile"][0]
      state["ThreadTile1"] = state["ThreadTile"][1]

      state["SubGroup0"]   = state["WorkGroup"][0]
      state["SubGroup1"]   = state["WorkGroup"][1]
      state["LocalSplitU"] = state["WorkGroup"][2]

    state["LocalSplitU"] = state["WorkGroup"][2]

    if "SubGroup0" in state and "SubGroup1" in state and "LocalSplitU" in state:
      state["NumThreads"]  = state["SubGroup0"] * state["SubGroup1"] * state["LocalSplitU"]
      if (state["NumThreads"] % state['WavefrontSize']) != 0:
        reject(state, f"size of WorkGroup {state['NumThreads']} should be multiple of WavefrontSize {state['WavefrontSize']}")

    # macro tile sizes
    if "SubGroup0" in state and "ThreadTile0" in state:
      state["MacroTile0"] = state["SubGroup0"]*state["ThreadTile0"]
    if "SubGroup1" in state and "ThreadTile1" in state:
      state["MacroTile1"] = state["SubGroup1"]*state["ThreadTile1"]
    if "MacroTile" in state:
      if state["MacroTile0"] != state["MacroTile"][0] \
          or state["MacroTile1"] != state["MacroTile"][1]:
        reject(state, "MacroTile mismatch")

    # done
    state["AssignedProblemIndependentDerivedParameters"] = True

  ########################################
  # This is the "classic" algorithm which requires that each threads load the same number of bytes
  # Called with tc=A and then with tc=B
  # totalVectors is totalElements/GRVW, this is #vectors loaded by the LoadTile
  # Reduces the GlobalReadVectorWidth if necessary if each thread has a small amount of work to do.
  # Output from this function:
  #  state[GlobalReadVectorWidth*]
  #  state[NumLoads*] # only used in SolutionStructs, with classic alg
  @staticmethod
  def setGlobalReadVectorWidth(state, tc, totalVectors, grvw):
    validDepthU = True
    if grvw not in [1,2,4,8,16,32]:
      validDepthU = False
    if totalVectors % state["NumThreads"] != 0:
      reject(None, "totalVectors%s %u %% NumThreads %u != 0" \
          % (tc, totalVectors, state["NumThreads"]))
      validDepthU = False

    state["GlobalReadVectorWidth%s"%tc] = grvw

    # NumLoads is NOT used on the fractional path
    # NumLoads is number of vector loads per-thread
    state["NumLoads%s"%tc] = totalVectors // state["NumThreads"]
    #print "result: ", pvar(state, "GlobalReadVectorWidth%s"%tc), \
    #        pvar(state, "NumLoads%s"%tc)

    return validDepthU

  ########################################
  # Sets the Global Read Tile dims (para, perp)
  # This information controls which threads read which addresses from global mem)
  # Output from this function:
  #   state[NumLoadsCoalescedA]
  #   state[NumLoadsPerpendicularA]
  #   state[LSCA]
  #   state[LSPA]
  @staticmethod
  def setGlobalLoadTileDimClassic(state, tc, numLoads, totalVectorsCoalesced, totalElementsPerp, depthU):

    if state["WaveSeparateGlobalRead%s"%tc]:
      totalElementsPerp = roundupRatio(totalElementsPerp, state["NumThreads"] // state["WavefrontSize"])

    # nlc = 1
    if state["NumLoadsCoalesced%s"%tc] == 1 :
      foundValid = False
      for nlc in range(1, int(state["NumLoads%s"%tc]+1)):
        nlp = state["NumLoads%s"%tc] // nlc
        if state["NumLoads%s"%tc] % nlc == 0 \
            and totalVectorsCoalesced % nlc == 0 \
            and totalElementsPerp % nlp == 0:
          state["NumLoadsCoalesced%s"%tc] = nlc
          state["NumLoadsPerpendicular%s"%tc] = nlp
          #print("NumLoadsCoalesced",state["NumLoadsCoalesced%s"%tc])
          #print("NumLoadsPerpendicular",state["NumLoadsPerpendicular%s"%tc])
          foundValid = True
          break
      if not foundValid:
        reject(state, "%s: No NumLoadsCoalesced=1 found"%tc)
        return False

    # nlc = -1
    elif state["NumLoadsCoalesced%s"%tc] == -1:
      foundValid = False
      for nlc in range(state["NumLoads%s"%tc], 0, -1):
        nlp = state["NumLoads%s"%tc] // nlc
        if state["NumLoads%s"%tc] % nlc == 0 \
            and totalVectorsCoalesced % nlc == 0 \
            and totalElementsPerp % nlp == 0:
          state["NumLoadsCoalesced%s"%tc] = nlc
          state["NumLoadsPerpendicular%s"%tc] = nlp
          foundValid = True
          break
      if not foundValid:
        reject(state, "%s: No NumLoadsCoalesced=-1 found"%tc)
        return False

    # nlc = other
    else:
      if state["NumLoadsCoalesced%s"%tc] > state["NumLoads%s"%tc]:
        reject(state, "%s nlc > numLoads"%tc)
        return False

      state["NumLoadsPerpendicular%s"%tc] = state["NumLoads%s"%tc] \
          // state["NumLoadsCoalesced%s"%tc]

      if state["NumLoads%s"%tc] % state["NumLoadsCoalesced%s"%tc] != 0:
        reject(state, "%s: numLoads %u %% numLoadsCoalesced %u != 0" \
            % (tc, state["NumLoads%s"%tc], state["NumLoadsCoalesced%s"%tc]))
        return False

      if totalVectorsCoalesced % state["NumLoadsCoalesced%s"%tc] != 0 :
        reject(state, "%s: totalVectorsCoalesced %u %% numLoadsPara %u != 0" \
              % (tc, totalVectorsCoalesced, state["NumLoadsCoalesced%s"%tc]))
        return False
      if totalElementsPerp % state["NumLoadsPerpendicular%s"%tc] != 0:
        reject(state, "%s: totalElementsPerp %u %% numLoadsPerp %u != 0" \
              % (tc, totalElementsPerp, state["NumLoadsPerpendicular%s"%tc]))
        return False

    if state["ProblemType"]["TLU%s"%tc]:
      state["LSC%s"%tc] = state["MacroTile%s"%tc] // state["NumLoadsCoalesced%s"%tc]
      state["LSP%s"%tc] = int(math.ceil(float(depthU) / state["NumLoadsPerpendicular%s"%tc]))
    else:
      state["LSC%s"%tc] = int(math.ceil(float(depthU) / state["NumLoadsCoalesced%s"%tc]))
      state["LSP%s"%tc] = state["MacroTile%s"%tc] // state["NumLoadsPerpendicular%s"%tc]

    if state["WaveSeparateGlobalRead%s"%tc] == 1:
      state["LSP%s"%tc] = roundupRatio(state["LSP%s"%tc], state["NumThreads"] // state["WavefrontSize"])
    elif state["WaveSeparateGlobalRead%s"%tc] == 2:
      state["LSP%s"%tc] = state["NumThreads"] // state["WavefrontSize"]

    return True


  ########################################
  # Sets the Global Read Tile dims (para, perp)
  # This information controls which threads read which addresses from global mem)
  # Output from this function:
  #   state[NumLoadsCoalesced*]
  #   state[NumLoadsPerpendicular*]
  #   state[LSC*]
  #   state[LSP*]
  #   state[GlobalReadVectorWidth]
  #
  # LSC and LSP define the shape of the PerLoadTile, measured in elements.
  #   LSC*LSP is the elements loaded by a single instruction across all
  #   threads in the group.
  #   LSC is the number of elements loaded in the para(coalesced) dimension
  #   LSP is the number of elements loaded in the perp(noncoalesced) dimension
  #   PerLoadTile is always rectangular.
  #   When BufferLoad=1, the area (LSC*LSP) can be larger than NumThreads.
  #   In this case, some threads will generate a dummy OOB GRO.
  #   Related fields:
  #     LVC = LSC/GRVW  (LVCA = LSCA/GLVWA)
  #     LVP = LSP/GRVW  (LVPA = LSPA/GLVWA)
  #
  # NumLoadsCoalesced and NumLoadsPerpendicular define the number of times the
  #   PerLoadTile is loaded in each dimension to fetch the LoadTile
  # LoadTile = (LSC * NumLoadsCoalesced) * (LSP * NumLoadsPerpendicular).
  #   For Fractional, the LoadTile can be larger than the MacroTile. Buffer
  #   loads will clip any OOB references to 0 and will also avoid writing these
  #   into LDS.

  # Fractional load algorithm:
  #  - Each load instruction loads one or more (complete) rows of the load tile.
  #     - Each row is LSC elements wide
  #     - Rows are complete and do not wrap. This allows a single base GRO VGPR
  #       to be used for all loads in the tile.
  #     - Some work-items in the load may not perform useful work. These WI will
  #       set their GRO to a large OOB number so as to do no harm
  #     - Some G2L registers space may be unused as well.
  #     - The 'used' message at the bottom of this routine computes and prints the
  #       wasted register space.
  #     - The wasted space is removed when the data is written to LDS- the LWO
  #       for work-items beyond the valid ones are set to safely write to OOB locations.

  #     - In cases where each load is loading multiple rows (multiple lines of lsc
  #       elements), the last load is allowed to load fewer lines than the others.
  #       The KernelWriterAssembly will modify the LWO for the last load.  This allows
  #       flexibility in the unroll factors for example.
  @staticmethod
  def setGlobalLoadTileDimFractional(state, tc, depthU):

    assert(depthU > 0)
    dbFract = 0

    # parDim, perpDim define the LoadTile and are measured in elements
    if state["ProblemType"]["TLU%s"%tc]:
      parDim  = state["MacroTile%s"%tc]
      perpDim = depthU
    else:
      parDim  = depthU
      perpDim = state["MacroTile%s"%tc]

    if dbFract:
        print("\ninfo: %s Fractional MT%u_%u_%u Par=%u Perp=%u WG%02u_%02u_%02u NumThreads=%u GRWV%s=%u" \
          % (tc, state["MacroTile0"], state["MacroTile1"], depthU, \
            parDim, perpDim, \
            state["WorkGroup"][0], state["WorkGroup"][1], state["LocalSplitU"], \
            state["NumThreads"], tc, state["GlobalReadVectorWidth%s"%tc]))

    # Try to find a GRVW which is smaller than the LSC and also does not force
    # the LSC to wrap - both of these conditions can be tested with lsc % grvw ==0.
    # Each iteration divides GRWV by 2 which provides finer granularity
    # and a possible opportunity to handle the lsc
    grvw = state["GlobalReadVectorWidth%s"%tc]
    minGrvw = 2 if state["ProblemType"]["DataType"].isHalf() and \
                globalParameters["ArchCaps"][globalParameters["CurrentISA"]]["HasEccHalf"] else 1
    # TODO- check this for int8 and fractional load
    # minGrvw = 4 if state["ProblemType"]["DataType"].isInt8() and \
    #             globalParameters["ArchCaps"][globalParameters["CurrentISA"]]["HasEccHalf"] else 1
    bestVw = -1
    while grvw >= minGrvw:
      # Per instruction across the entire group:
      elementsLoadedPerInst = state["NumThreads"]*grvw
      # LSC, LSP - #elements loaded along specified dim with each load
      if parDim >= elementsLoadedPerInst:
        # entire work-group can work on (part) of the same row
        state["LSC%s"%tc] = elementsLoadedPerInst
        state["LSP%s"%tc] = 1 if state["ProblemType"]["TLU%s"%tc] else state["MatrixInstK"]
        state["NumLoadsCoalesced%s"%tc] = roundupRatio(parDim , state["LSC%s"%tc])
        state["NumLoadsPerpendicular%s"%tc] = 1
      else:
        # work-group exceeds read dimension so wraps to multiple rows
        state["LSC%s"%tc] = parDim
        state["LSP%s"%tc] = min(perpDim, elementsLoadedPerInst // parDim)
        state["NumLoadsCoalesced%s"%tc] = 1
        state["NumLoadsPerpendicular%s"%tc] = roundupRatio(perpDim , state["LSP%s"%tc])

      # Vector loads can't wrap to next P dim, so LSC must be divisible by vector elements;
      if dbFract:
        print("  lsc search : lsc(%u) %% grvw(%u) = %u (?0)" % (state["LSC%s"%tc], grvw, state["LSC%s"%tc] % grvw))
      if state["LSC%s"%tc] % grvw == 0:
        bestVw = grvw
        # Try to shrink GRVW if possible while keeping same LSC and LSP:
        # For example, avoid cases where we use a GRVW=4 with many empty addresses
        # when a GRVW=1 will do instead.
        validElementsLoadedPerInst = state["LSC%s"%tc] * state["LSP%s"%tc]
        grvw //= 2
        while grvw >= minGrvw:
          elementsLoadedPerInst = state["NumThreads"]*grvw
          if elementsLoadedPerInst < validElementsLoadedPerInst:
            break # Went too far, not enough load elements at this VW
          if state["LSC%s"%tc] % grvw == 0:
            if dbFract:
              print("  stepdown success (valid)elementsLoadedPerInst=", validElementsLoadedPerInst, "/", elementsLoadedPerInst, "grvw=", grvw, "lsc=", state["LSC%s"%tc])
            bestVw = grvw
          grvw //= 2
        break

      # TODO - could have this generate dwordx3 loads in addition, step down by 1 instead of div2
      # Would need to change asm code gen to generate x3
      grvw //= 2
      # end-- while loop

    if bestVw == -1:
      if dbFract:
        print ("reject fractional - no acceptable tile dim? GlobalReadVectorWidth%s"%tc, \
         state["GlobalReadVectorWidth%s"%tc])
      return False  # could not find a solution, perhaps only possible for half ?

    state["GlobalReadVectorWidth%s"%tc] = bestVw
    if bestVw != state["GlobalReadVectorWidth%s"%tc]:
      if dbFract:
        print("  reducing GlobalReadVectorWidth%s from %u to %u" \
            % (tc, state["GlobalReadVectorWidth%s"%tc], bestVw))

    # How many loads per threads in each dimension.
    # threads which are outside the global read tile bounds will be clipped
    # in the assembly code generator.
    # Multiply the LSC*GRVW
    state["NumLoadsCoalesced%s"%tc] = roundupRatio(parDim, state["LSC%s"%tc])
    state["NumLoadsPerpendicular%s"%tc] = roundupRatio(perpDim , state["LSP%s"%tc])

    nlc = state["NumLoadsCoalesced%s"%tc]
    nlp = state["NumLoadsPerpendicular%s"%tc]

    # LoadTile must at least cover the MacroTile:
    assert(nlc*state["LSC%s"%tc] >= parDim)
    assert(nlp*state["LSP%s"%tc] >= perpDim)

    perpOverhang = perpDim % state["LSP%s"%tc]
    state["fractionalPerpOverhang%s"%tc] = perpOverhang
    if dbFract:
      # how many threads compute Global Read Offsets (GRO) that are not used
      print("  PerLoadTile=%ux%u elements Loads/WI=%ux%u LoadTile/WI=%ux%u (MT=%ux%u), %u/%u = %.1f%% WI GRO used %s" \
          % (state["LSC%s"%tc], state["LSP%s"%tc], \
             nlc, nlp, \
             nlc*state["LSC%s"%tc], nlp*state["LSP%s"%tc], \
             parDim, perpDim, \
             parDim*perpDim, \
             nlc*nlp*state["NumThreads"]*state["GlobalReadVectorWidth%s"%tc], \
             float(parDim*perpDim), \
             float(nlc*nlp*state["NumThreads"]*state["GlobalReadVectorWidth%s"%tc]) * 100.0) \
             )

      for p in range(0,nlp):
        elementWidth = 4
        if p != nlp-1:
          perp = state["LSP%s"%tc]
        else:
          perp = perpOverhang if perpOverhang else state["LSP%s"%tc]

        validElements = state["LSC%s"%tc] * perp
        print("  buffer_load_element_x%u %ux%ux%u bytes,  %u/%u valid GRO" %\
              (state["GlobalReadVectorWidth%s"%tc], \
              state["LSC%s"%tc], perp, \
              elementWidth, \
              validElements//state["GlobalReadVectorWidth%s"%tc],
              state["NumThreads"]))

    return True


  @staticmethod
  def MatrixInstructionToMIParameters(state):
    isa = tuple(state["ISA"])
    if len(state["MatrixInstruction"]) == 9:
      mi                          = state["MatrixInstruction"]
      state["MatrixInstruction"]  = [state["MatrixInstruction"][0],state["MatrixInstruction"][1],state["MatrixInstruction"][2],state["MatrixInstruction"][3]]

      waves                       = mi[7]* mi[8]
      miwg0                       = mi[4] * mi[0] * mi[7]
      state["WorkGroup"][0]       = miwg0
      state["WorkGroup"][1]       = waves*state["WavefrontSize"] // state["WorkGroup"][0]
      state["ThreadTile"][0]      = 1  # dummy
      state["ThreadTile"][1]      = 1  # dummy

      state["MFMA_BF16_1K"] = False
      if not state["ProblemType"]["Sparse"]:
        miDataType = state["ProblemType"]["DataType"] if (not state["EnableF32XdlMathOp"]) else state["ProblemType"]["F32XdlMathOp"]
        if globalParameters["AsmCaps"][isa]["HasMFMA"]:
          if not (miDataType.toChar() in validMFMA and \
            state["MatrixInstruction"] in validMFMA[miDataType.toChar()]):
            if miDataType.isBFloat16() and \
              state["MatrixInstruction"] in validMFMA["B1k"]:
              state["MFMA_BF16_1K"] = True
            else:
              reject(state, "MatrixInstruction %s not valid for DataType %s" % (state["MatrixInstruction"], miDataType))
        elif globalParameters["AsmCaps"][isa]["HasWMMA"]:
          if state["MatrixInstruction"] not in validWMMA:
            reject(state, "MatrixInstruction %s not valid for DataType %s" % (state["MatrixInstruction"], state["ProblemType"]["DataType"]))
      else:
        if not (state["ProblemType"]["DataType"].toChar() in validSMFMA and \
          state["MatrixInstruction"] in validSMFMA[state["ProblemType"]["DataType"].toChar()]):
          reject(state, "Sparse MatrixInstruction %s not valid for DataType %s" % (state["MatrixInstruction"], state["ProblemType"]["DataType"]))

      # set EnableMatrixInstruction
      state["EnableMatrixInstruction"] = True

      # set MIBlock
      MIBlock_BM = miwg0 // mi[0]
      MIBlock_BM = min(MIBlock_BM, mi[3])
      MIBlock_BN = mi[3] // MIBlock_BM

      state["MIBlock"]    = [32, 32, 2, 1, 1, 1]
      state["MIBlock"][0] = mi[0]
      state["MIBlock"][1] = mi[1]
      state["MIBlock"][2] = mi[2]
      state["MIBlock"][3] = mi[3]
      state["MIBlock"][4] = MIBlock_BM
      state["MIBlock"][5] = MIBlock_BN

      # set MIWaveGroup
      state['MIWaveGroup']     = [1, 1]
      state['MIWaveGroup'][0]  = min((miwg0 // mi[0]) // MIBlock_BM, waves)
      state['MIWaveGroup'][1]  = waves // state['MIWaveGroup'][0]

      # set MIWaveTile
      state['MIWaveTile']      = [1, 1]
      state['MIWaveTile'][0]   = mi[5]
      state['MIWaveTile'][1]   = mi[6]
      # set MIInputPerThread
      isa = tuple(state["ISA"])
      state['MIInputPerThread'] = state["MatrixInstruction"][0] * state["MatrixInstruction"][2] * state["MatrixInstruction"][3] // state["WavefrontSize"]
      if (not globalParameters["AsmCaps"][isa]['HasMFMA']) and globalParameters["AsmCaps"][isa]['HasWMMA']:
        if state['ISA'][0] == 10 or state['ISA'][0] == 11:
          state['MIInputPerThread'] = state["MatrixInstruction"][2]
      sparseA = False if not state["ProblemType"]["Sparse"] else False if state["ProblemType"]["Sparse"] == 2 else True
      sparseB = False if not state["ProblemType"]["Sparse"] else True if state["ProblemType"]["Sparse"] == 2 else False
      state['MIInputPerThreadA'] = state['MIInputPerThread'] if not sparseA else state['MIInputPerThread']//2
      state['MIInputPerThreadB'] = state['MIInputPerThread'] if not sparseB else state['MIInputPerThread']//2
      state['MIInputPerThreadMetadata'] = state['MIInputPerThread'] if not state["ProblemType"]["Sparse"] else state['MIInputPerThread']//8
    elif state["MatrixInstruction"] != [] and len(state["MatrixInstruction"]) == 4:
      state["EnableMatrixInstruction"] = True
    else:
      state["EnableMatrixInstruction"] = False


  ##############################################
  # check and calculate Wave Separate Global Read
  @staticmethod
  def checkAndAssignWaveSeparateGlobalRead(state, tc):
    # check can we use WaveSeparateGlobalRead
    numOfWaves = state["NumThreads"] // state["WavefrontSize"]
    if state["WaveSeparateGlobalRead%s"%tc]:
      if state["ProblemType"]["TLU%s"%tc] and (state["_DepthU%s"%tc] > 0) and (state["_DepthU%s"%tc] % numOfWaves != 0):
        reject(state, "didn't support WaveSeparateGlobalRead when DepthU is not multiple of wave %u in TLU%s" % (state["_DepthU%s"%tc], tc))
      if not state["ProblemType"]["TLU%s"%tc] and (state["MacroTile%s" % tc] % numOfWaves != 0):
        reject(state, "didn't support WaveSeparateGlobalRead when MacroTile is not multiple of wave %u in TLU%s" % (state["MacroTile%s"%tc], tc))

  ########################################
  # determine can we use DirectToLds
  @staticmethod
  def isDirectToLdsDoable(state, tc):
    numBytes = state["ProblemType"]["DataType"].numBytes()

    # x2/x4 support for directToLds

    # numelements_perlane = 4/numBytes
    # TN with transposeLDS feature should work as long as state["AssertSummationElementMultiple"] % (numelements_perlane*2) = 0
    #                                                     state["AssertSummationElementMultiple"] % (numelements_perlane*4) = 0

    #NT
    # use only for f32 & DGEMM and TLU = 1
    #TN
    # use for all precisions with TransposeLDS=1

    if state["ProblemType"]["DataType"].isHalf() and state["AssertSummationElementMultiple"] % (2 * state["GlobalReadVectorWidth%c"%tc])  != 0:
      reject(state, "can't use DirectToLds for FP16 with AssertSummationElementMultiple %u" % state["AssertSummationElementMultiple"])
      return False

    if state["ProblemType"]["DataType"].isBFloat16() and state["AssertSummationElementMultiple"] % (2 * state["GlobalReadVectorWidth%c"%tc]) != 0:
      reject(state, "can't use DirectToLds for BF16 with AssertSummationElementMultiple %u" % state["AssertSummationElementMultiple"])
      return False

    if state["NumThreads"] % state["WavefrontSize"] != 0:
      reject(state, "can't use DirectToLds for NumThreads % WavefrontSize != 0")
      return False

    # GLVW*BPe only for precision(s) < 4 (bpe)
    #if (state["ProblemType"]["TLU%c"%tc] == True and numBytes < 4):
    if (numBytes < 4):
      if state["GlobalReadVectorWidth%c"%tc] * numBytes != 4:
        reject(state, "can't use DirectToLds for bpe < 4 and GlobalReadVectorWidth * numBytes != 4"%tc)
        return False

    if state["ProblemType"]["TLU%c"%tc] == state["UnrollMajorLDS%c" % tc]:
      reject(state, "can't use DirectToLds for TLU%c == UnrollMajorLDS%c"%(tc, tc))
      return False

    # avoid picking x2&x4 for precisions < f32/f64 in [ProblemType][TLU] == TRUE
    if not state["EnableMatrixInstruction"]:
      if state["GlobalReadVectorWidth%c"%tc] * numBytes * state["WavefrontSize"] > 256:
        reject(state, "can't use DirectToLds for not EnableMatrixInstruction and GlobalReadVectorWidth%c * bpe * WavefrontSize > 256"%tc)
        return False

    # TODO revisit fp32 case for failure
    #if state["ProblemType"]["TLU%c"%tc] and numBytes < 8 and state["GlobalReadVectorWidth%c"%tc] * numBytes > 4:
    if numBytes < 8 and state["GlobalReadVectorWidth%c"%tc] * numBytes > 4:
      reject(state, "can't use DirectToLds for TLU%c and bpe < 8 and GlobalReadVectorWidth%c * bpe > 4"%(tc, tc))
      return False


    if state["WaveSeparateGlobalRead%c" % tc]:
      if state["LSC%c"%tc] * state["LSP%c"%tc] * numBytes != state["WavefrontSize"] * state["GlobalReadVectorWidth%c"%tc] * numBytes:
        reject(state, "can't use DirectToLds for LSC%c and LSP%c * bpe!= WavefrontSize * GlobalReadVectorWidth%c * bpe > 4"%(tc, tc, tc))
        return False
    else:
      if state["LSC%c"%tc] * state["LSP%c"%tc] * numBytes != state["NumThreads"] * state["GlobalReadVectorWidth%c"%tc] * numBytes:
        reject(state, "can't use DirectToLds for LSC%c and LSP%c * bpe != NumThreads * GlobalReadVectorWidth%c * bpe > 4"%(tc, tc, tc))
        return False

    if (state["LdsBlockSizePerPad%c"%tc] == 0) \
        and (state["LdsPad%c"%tc] != 0):
        #        and ((state["LSC%c"%tc] * numBytes) != (state["NumThreads"] * 4)): // TODO:
        #        and ((state["LSC%c"%tc] * numBytes) % (state["WavefrontSize"] * 4) != 0):
      reject(state, "can't use DirectToLds for LdsBlockSizePerPad%c == 0 and LdsPad%c != 0"%(tc, tc))
      return False

    if (state["LdsBlockSizePerPad%c"%tc] != 0) \
        and (state["LdsPad%c"%tc] != 0) \
        and (state["LdsBlockSizePerPad%c"%tc] != state["WavefrontSize"] * state["GlobalReadVectorWidth%c"%tc] * numBytes):
        #        and (state["LdsBlockSizePerPad%tc"] % (state["WavefrontSize"] * 4) != 0): // TODO:
      reject(state, "can't use DirectToLds for LdsBlockSizePerPad%c != 0 and LdsPad%c != 0 and \
              LdsBlockSizePerPad%c != WavefrontSize * GlobalReadVectorWidth%c * bpe"%(tc, tc, tc, tc))
      return False

    # so far, DirectToLds does not work well with PGR=2
    # performance is not good and a lot of ds_read for DTL can cause scheduling issue(need fix)
    if state["PrefetchGlobalRead"] == 2:
      reject(state, "can't use DirectToLds for PrefetchGlobalRead == 2")
      return False

    # so far, DirectToLds does not work with LRVW=2
    if state["LocalReadVectorWidth"] == 2:
      reject(state, "can't use DirectToLds for LocalReadVectorWidth == 2")
      return False

    # Does not work with (NumLoadsCoalesced>1 and UseInstOffsetForGRO) + DGEMM
    if state["ProblemType"]["DataType"].isDouble() and \
      (state["NumLoadsCoalesced%c"%tc] > 1 and state["UseInstOffsetForGRO"]):
      reject(state, "DirectToLds%c does not supports NumLoadsCoalesced%c > 1 and UseInstOffsetForGRO for dgemm"%(tc, tc))
      return False

    # Does not work with NumLoadsCoalesced>1 + ZGEMM
    if state["ProblemType"]["DataType"].isDoubleComplex() and state["NumLoadsCoalesced%c"%tc] > 1:
      reject(state, "DirectToLds%c does not supports NumLoadsCoalesced%c > 1 for zgemm"%(tc, tc))
      return False

    # Does not work with PrefetchGlobalRead=2 and PrefetchLocalRead=1 (cannot schedule DTL global read after local read)
    if state["PrefetchGlobalRead"] == 2 and state["PrefetchLocalRead"] == 1:
      reject(state, "DirectToLds%c does not work with PrefetchGlobalRead=2 and PrefetchLocalRead=1"%(tc))
      return False

    # DirectToLds does not work if MacroTile is not power of 2
    # LDS offset swap/rotate logic works only when MacroTile is power of 2
    mt = state["MacroTile%c"%tc]
    if mt & (mt - 1) != 0:
      reject(state, "can't use DirectToLds if MacroTile%s is not power of 2"%tc)
      return False

    # DirectToLds does not work with TLU=False and bpe > bpr and DepthU//NumLoadsCoalesced < 8
    # bpe > bpr case, Lower and upper 4 bytes elements are stored separately.
    # if TLU=False and DepthU//NumLoadsCoalesced is smaller than lower block size (8 elements),
    # current offset swap logic does not work
    if (not state["ProblemType"]["TLU%c"%tc]) and state["ProblemType"]["DataType"].numRegisters() > 1 and \
       state["_DepthU%s"%tc] // state["NumLoadsCoalesced%c"%tc] < 8:
      reject(state, "DirectToLds%c does not work with TLU=False and bpe > bpr and DepthU//NumLoadsCoalesced%c < 8"%(tc, tc))
      return False

    return True

  @staticmethod
  def getDivisorName(state, tC):
    if state["GlobalReadCoalesceGroup{}".format(tC)]:
      if state["GlobalReadCoalesceVector{}".format(tC)]:
        divisorName = "LVC{}".format(tC)
      else:
        # Fractional load use the more accurate lsc, multiply by VW later
        divisorName = "LSC{}".format(tC)
    else:
      if state["GlobalReadCoalesceVector{}".format(tC)]:
        divisorName = "LSP{}".format(tC)
      else:
        divisorName = "LVP{}".format(tC)
    return divisorName

  ########################################
  # assign all derived parameters
  @staticmethod
  def assignDerivedParameters(state):

    ########################################
    # Initial DepthU
    ########################################
    userDepthU = state["DepthU"]
    depthU = userDepthU
    depthUA = depthUB = depthUM = depthU
    if state["ProblemType"]["Sparse"]:
      if state["ProblemType"]["Sparse"] == 2:
        depthUB = depthUB // 2
        depthUM = depthUB if state["DirectToVgprSparseMetadata"] else depthUB // 4
      else:
        depthUA = depthUA // 2
        depthUM = depthUA if state["DirectToVgprSparseMetadata"] else depthUA // 4
    state["_DepthU"] = state["DepthU"]# internal
    state["_DepthUA"] = depthUA# internal
    state["_DepthUB"] = depthUB# internal
    state["_DepthUMetadata"] = depthUM# internal

    state["EnableF32XdlMathOp"] = False #ignore the F32 xDL MathOp by default.
    #enable F32 xDL MathOp only when the input type is f32.
    if "F32XdlMathOp" in state["ProblemType"] \
       and (not state["ProblemType"]["F32XdlMathOp"].isSingle()) \
       and (state["ProblemType"]["DataType"].isSingle()):
      state["EnableF32XdlMathOp"] = True

    Solution.assignProblemIndependentDerivedParameters(state)

    if "AssignedDerivedParameters" in state:
      if state["AssignedDerivedParameters"]:
        return
    state["AssignedDerivedParameters"] = False

    for s in Solution.InternalKeys:
        state['_'+s] = state[s]
        #del state[s]

    # Force update _GlobalAccumulation
    computeBytes = state["ProblemType"]["ComputeDataType"].numBytes()
    state["_GlobalAccumulation"] = None
    computeName  = state["ProblemType"]["ComputeDataType"].toName()
    if state["StreamK"] > 0 and state["StreamKAtomic"] == 0:
      # StreamK Workspace size
      state["_GlobalAccumulation"] = 'PartialsBuffer'
    elif state["GlobalSplitUAlgorithm"] == 'SingleBuffer':
      if computeName != state["ProblemType"]["DestDataType"].toName():
        state["_GlobalAccumulation"] = 'SingleBuffer'
    elif state["GlobalSplitUAlgorithm"] == 'MultipleBuffer':
      state["_GlobalAccumulation"] = 'MultipleBuffer'
    elif state["GlobalSplitUAlgorithm"] == 'MultipleBufferSingleKernel':
      if (not globalParameters["SplitGSU"]):
        state["_GlobalAccumulation"] = 'MultipleBufferSingleKernel'
      else:
        if state["GlobalSplitU"] > 1:
          state["_GlobalAccumulation"] = 'MultipleBufferSingleKernel'

    if state["_GlobalAccumulation"] == 'MultipleBufferSingleKernel':
      state["SynchronizerSizeCheck"] = 1
    #   state["BatchSizeEqual"] = 1

    isa = tuple(state["ISA"])
    
    if state["StreamK"] != 0:
      state["GlobalSplitU"] = 0 # Cannot enable both Stream-K and GSU
      if state["MIWaveGroup"][0] * state["MIWaveGroup"][1] != 4:
        reject(state, "Stream-K requries MIWaveGroup0*MIWaveGroup1=4")
      if not state["EnableMatrixInstruction"]:
        reject(state, "Stream-K requires MatrixInstruction")
      if globalParameters["AsmCaps"][isa]["HasWMMA"]:
        reject(state, "Stream-K untested with WMMA")
      # if state["PersistentKernel"]:
      #   reject(state, "Cannot enable both Stream-K and PersistentKernel")
      if not state["ProblemType"]["StridedBatched"]:
        reject(state, "General batch not supported with Stream-K")
      if state["ProblemType"]["GroupedGemm"]:
        reject(state, "Grouped gemm not yet supported with Stream-K")
      if state["StreamKAtomic"] == 1:
        if not state["ProblemType"]["DataType"].isSingle():
          reject(state, "Atomic Stream-K currently only tested for SGEMM")
        if not state["BufferStore"]:
          reject(state, "Atomic Stream-K requires BufferStore")
        if state["LocalSplitU"] > 1:
          reject(state, "Atomic Stream-K not working with LocalSplitU")
    else:
      # If not using StreamK, clear other stream-k settings to avoid duplicate kernels
      state["StreamKAtomic"] = 0
      state["StreamKXCCMapping"] = 0
      state["DebugStreamK"] = 0

    computeBytes = state["ProblemType"]["ComputeDataType"].numBytes()
    state["_WorkspaceSizePerElemC"] = computeBytes
    state["_WorkspaceSizePerElemBias"] = 0
    if state["ProblemType"]["UseBias"] and state["ProblemType"]["Gradient"]:
      state["_WorkspaceSizePerElemBias"] = computeBytes

    state["WorkspaceCheck"] = [state["_WorkspaceSizePerElemC"], state["_WorkspaceSizePerElemBias"], state["GlobalSplitU"] if (state["GlobalSplitUAlgorithm"] == 'MultipleBuffer' or state["_GlobalAccumulation"] == 'MultipleBufferSingleKernel') else 1]

    if state["VectorStore"] == -1:
        state["_VectorStore"] = 1 # default, may be changed if needed to generate a valid kernel

    ProblemType.assignDerivedParameters(state["ProblemType"])
    if not state["Valid"]:
      print2("in assignDerivedParameters, state['Valid'] = False")
      return

    if state["ScheduleIterAlg"] == 2:
      state["InnerUnroll"] = state["DepthU"] // state["MatrixInstK"]
      state["PrefetchLocalRead"] = 1
      state["ExpandPointerSwap"] = 1
      state["1LDSBuffer"] = 1
      print2("\nSet SIA=2, force PrefetchLocalRead=1, ExpandPointerSwap=1, 1LDSBuffer=1")

<<<<<<< HEAD
=======
    if not globalParameters["AsmCaps"][isa]["HasNTModifier"]:
      # force to disable nt flag if it is not supported by arch
      for ch in ["", "A", "B", "C", "D", "E", "WS", "Metadata"]:
        if state["NonTemporal%s"%ch] >= 4:
          state["NonTemporal%s"%ch] -= 4

>>>>>>> 9ca3d958
    if state["WavefrontSize"] == 32 and not globalParameters["ArchCaps"][isa]["HasWave32"]:
      reject(state, "WavefrontSize=32 not supported for ISA {}".format(isa))

    if state["WavefrontSize"] == 32 and state["KernelLanguage"] == "Source":
      reject(state, "WavefrontSize=32 not yet supported for source kernels.")

    if state["EnableMatrixInstruction"]:
      if not (globalParameters["AsmCaps"][isa]["HasMFMA"] or globalParameters["AsmCaps"][isa]["HasWMMA"]):
        reject(state, f"isa {isa} doesn't support matrix instruction")
        return
      if not (state["ProblemType"]["DataType"].isSingle() \
              or state["ProblemType"]["DataType"].isDouble() \
              or state["ProblemType"]["DataType"].isBFloat16() \
              or state["ProblemType"]["DataType"].isHalf() \
              or state["ProblemType"]["DataType"].isComplex() \
              or state["ProblemType"]["DataType"].is8bitFloat() \
              or state["ProblemType"]["DataType"].isInt8()):
        reject(state, "didn't support Matrix Instruction with type %s" % str(state["ProblemType"]["DataType"]))
        return
      if (not globalParameters["AsmCaps"][isa]["HasMFMA"] and globalParameters["AsmCaps"][isa]["HasWMMA"] and (state["WavefrontSize"] == 64)):
         print2("!! Warning: WMMA only well tune on WGP mode, wave size = 32")
      #  reject(state, "WMMA only suppport on WGP mode, wave size = 32")
      #  return
      if not state["MIBlock"] or len(state["MIBlock"]) != 6:
        reject(state, "invalid MIBlock")
        return
      if not state["MIWaveGroup"] or len(state["MIWaveGroup"]) != 2:
        reject(state, "invalid MIWaveGroup")
        return
      if not state["MIWaveTile"] or len(state["MIWaveTile"]) != 2:
        reject(state, "invalid MIWaveTile")
        return
      if globalParameters["AsmCaps"][isa]["HasMFMA"]:
        if not state["ProblemType"]["HighPrecisionAccumulate"] \
           and state["ProblemType"]["DataType"].numRegisters() < 1 :
          reject(state, "Matrix instructions for half, bf16 (or i8) types are natively accumulated" + \
           " in fp32 (or i32) precision. Please add the following config:" + \
           "\n - HighPrecisionAccumulate: True")
          return
      if globalParameters["AsmCaps"][isa]["HasWMMA"]:
        if state["ProblemType"]["DataType"].numRegisters() >=1:
          reject(state, "WMMA only support half, bf16 and i8 type")
          return
      if state["InterleaveAlpha"]:
        reject(state, "Matrix instruction doesn't support InterleaveAlpha")
        return
      if state["ProblemType"]["DataType"].isInt8():
        if isa[:2] == (9, 4):
          if tuple(state["MatrixInstruction"])[:3] in ((32, 32, 8), (16, 16, 16)):
            reject(state, "v_mfma_i32_32x32x8 and v_mfma_i32_16x16x16 have been deprecated in gfx94x")
            return
      if state["ProblemType"]["ComputeDataType"].isDouble():
        # See [4,4,4,4] snop for more info
        if state["MatrixInstruction"] == [4,4,4,4] and (not state['ISA'] == [9,0,10]) and state["ScheduleIterAlg"] == 3:
          reject(state, "Currently Matrix instructions [4,4,4,4] is disabled.")
    else:
      if not state["ProblemType"]["HighPrecisionAccumulate"] \
         and state["ProblemType"]["ComputeDataType"].numRegisters() > state["ProblemType"]["DataType"].numRegisters() :
        reject(state, "For non-MI Kernel, if sizeof(ComputeDataType) > sizeof(DataType), " + \
         "Please add the following config:" + \
         "\n - HighPrecisionAccumulate: True")
      if state["ProblemType"]["Sparse"]:
        reject(state, "Sparse A problem is only supported by SMFMA MI kernel.")

      if state["ThreadTile0"] > 16 or state["ThreadTile1"] > 16:
        reject(state, "Invalid value for ThreadTile")

      if state["ScheduleIterAlg"] == 2 or state["ScheduleIterAlg"] == 3:
        reject(state, "SIA2 and SIA3 only support MatrixInstruction")

    if state["ProblemType"]["Tensor0"]==0:
      state["ThreadTileA"] = state["ThreadTile0"]
      state["ThreadTileB"] = state["ThreadTile1"]
      state["SubGroupA"] = state["SubGroup0"]
      state["SubGroupB"] = state["SubGroup1"]
      state["MacroTileA"] = state["MacroTile0"]
      state["MacroTileB"] = state["MacroTile1"]
      if state["EnableMatrixInstruction"]:
        state["MIWaveTileA"] = state["MIWaveTile"][0]
        state["MIWaveTileB"] = state["MIWaveTile"][1]
    else:
      state["ThreadTileB"] = state["ThreadTile0"]
      state["ThreadTileA"] = state["ThreadTile1"]
      state["SubGroupB"] = state["SubGroup0"]
      state["SubGroupA"] = state["SubGroup1"]
      state["MacroTileB"] = state["MacroTile0"]
      state["MacroTileA"] = state["MacroTile1"]
      if state["EnableMatrixInstruction"]:
        state["MIWaveTileA"] = state["MIWaveTile"][1]
        state["MIWaveTileB"] = state["MIWaveTile"][0]

    Solution.checkAndAssignWaveSeparateGlobalRead(state, 'A')
    Solution.checkAndAssignWaveSeparateGlobalRead(state, 'B')

    if state["ProblemType"]["Sparse"] == 2 and state["DirectToVgprSparseMetadata"]:
       reject(state, "Sparse B does not supprot DirectToVgprSparseMetadata")

    if state["ProblemType"]["Sparse"]:
      if state["ProblemType"]["Sparse"] == 2:
        if not state["DirectToVgprSparseMetadata"]:
          state["ThreadTileMetadata"] = state["ThreadTileB"]
          state["SubGroupMetadata"] = state["SubGroupB"]
          state["MacroTileMetadata"] = state["MacroTileB"]
          state["WaveSeparateGlobalReadMetadata"] = state["WaveSeparateGlobalReadB"]
          Solution.checkAndAssignWaveSeparateGlobalRead(state, 'Metadata')
          state["DirectToLdsMetadata"] = False
          state["LocalWriteUseSgprMetadat"] = False
          state["ProblemType"]["MirrorDimsMetadata"]  = state["ProblemType"]["MirrorDimsB"]
          state["VectorWidthMetadata"] = state["VectorWidthB"]
        if state["EnableMatrixInstruction"]:
          state["MIWaveTileMetadata"] = state["MIWaveTileB"]
      else:
        if not state["DirectToVgprSparseMetadata"]:
          state["ThreadTileMetadata"] = state["ThreadTileA"]
          state["SubGroupMetadata"] = state["SubGroupA"]
          state["MacroTileMetadata"] = state["MacroTileA"]
          state["WaveSeparateGlobalReadMetadata"] = state["WaveSeparateGlobalReadA"]
          Solution.checkAndAssignWaveSeparateGlobalRead(state, 'Metadata')
          state["DirectToLdsMetadata"] = False
          state["LocalWriteUseSgprMetadat"] = False
          state["ProblemType"]["MirrorDimsMetadata"]  = state["ProblemType"]["MirrorDimsA"]
          state["VectorWidthMetadata"] = state["VectorWidthA"]
        if state["EnableMatrixInstruction"]:
          state["MIWaveTileMetadata"] = state["MIWaveTileA"]
    elif not state["ProblemType"]["Sparse"]:
      state["DirectToVgprSparseMetadata"] = False
      state["MIWaveTileMetadata"] = 0

    if state["NonTemporal"] != -1:
      state["NonTemporalA"] = state["NonTemporal"]
      state["NonTemporalB"] = state["NonTemporal"]
      state["NonTemporalC"] = state["NonTemporal"]
      state["NonTemporalD"] = state["NonTemporal"]
      state["NonTemporalMetadata"] = state["NonTemporal"]

    # Init vars early since there are early-exit return statements below
    state["DirectToLdsA"] = False
    state["DirectToLdsB"] = False
    state["LocalWriteUseSgprA"] = False
    state["LocalWriteUseSgprB"] = False

    state["WorkGroupMappingXCC"] = abs(state["WorkGroupMappingXCC"])

    problemType = state["ProblemType"]

    for (tc,batchMask) in (('A', 0x1), ('B', 0x2)):
      freeDims = [i for i in problemType["IndexAssignments%s"%tc] if i in problemType["IndicesFree"]]
      if not freeDims:
        reject(state, "tensor%s contains no free indices.")
        return False

    # Determine which indices will be packed together as this impacts several different parms (sizes, magic numbers, etc)
    # The order in PackedC*Indices also determines the order that dimensions are packed - the first elements in
    # the list are the fastest-moving elements.
    # The store code optimizes for C0 being the coalesced dimension and C1 the perp dimension.
    # C0/C1 indices can come from IndexAssignmentsA or IndexAssignmentsB
    # grid size [0,1]
    state["PackedC0IdxChars"] = []
    state["PackedC0IndicesX"] = []
    indexChars = globalParameters["IndexChars"]
    # Pack all the dimensions (free) of A into grid[0]

    if problemType["Index0"] in problemType["IndexAssignmentsA"]:
      tc0 = 'A'
      tc1 = 'B'
    else:
      tc0 = 'B'
      tc1 = 'A'
    assert(isPackedIndex(state, problemType["Index01A"]))
    assert(isPackedIndex(state, problemType["Index01B"]))

    # Pack all the dimensions (batch and free) of A into grid[0]
    for idx in problemType["IndexAssignments%s"%tc0]:
      if isPackedIndex(state, idx):
        assert (idx < problemType["NumIndicesC"])
        state["PackedC0IdxChars"].append("%s" % indexChars[idx])
        state["PackedC0IndicesX"].append(idx)

    state["PackedC1IdxChars"] = []
    state["PackedC1IndicesX"] = []
    for idx in problemType["IndexAssignments%s"%tc1]:
      if isPackedIndex(state, idx):
        assert (idx < problemType["NumIndicesC"])
        state["PackedC1IdxChars"].append("%s" % indexChars[idx])
        state["PackedC1IndicesX"].append(idx)

    # If dims are packed, then need to ensure a global vector load isn't split by a tensor dim
    # (since this could result in non-contiguous addresses)
    # Current implementation ensures that the vector load is not partial across the Free* boundary:
    # GlobalReadVectorWidth=1 will always meet this requirement.
    # (TODO - could make this more sophisticated if dims use default strides and are thus contiguous)
    packedC0 = len(state["PackedC0IdxChars"])>1
    packedC1 = len(state["PackedC1IdxChars"])>1

    bufferLoad = state["BufferLoad"] and state["KernelLanguage"] == "Assembly"
    if not bufferLoad:
      state["DirectToLds"] = False
      state["_UseSgprForGRO"] = False
      if state["PrefetchGlobalRead"] == 2:
        reject(state, "BufferLoad=0 does not support PrefetchGlobalRead=2")
        return

      if problemType["UseBias"]:
        reject(state, "BufferLoad=0 does not support UseBias due to no suppress no load.")
        return

    #These modes only work under certain conditions, apply them here:
    #  - The "NoLoad" loop is only generated if PrefetchGlobalRead>0
    #  - And Suppress does not work if GSU>1 for some reason
    if state["SuppressNoLoadLoop"] == 1:
      if not (bufferLoad and state["PrefetchGlobalRead"] == 1 and (state["GlobalSplitU"]==1)):
        state["SuppressNoLoadLoop"] = 0

    if state["ExpandPointerSwap"] == 1:
      # Pointer swap only used if PGR==1 or (PGR>1 and double/double complex) - so set ExpandPointerSwap=0 here
      # So far, EPS=1 and PGR>1 works only with double/double complex.
      #if not (bufferLoad and state["PrefetchGlobalRead"] == 1):
      if not (bufferLoad and ( state["PrefetchGlobalRead"] == 1 \
              or (state["PrefetchGlobalRead"] > 1 and \
                  (state["ProblemType"]["DataType"].isDouble() or state["ProblemType"]["DataType"].isDoubleComplex()))
              or (state["ProblemType"]["Sparse"] and state["PrefetchGlobalRead"] > 0))):
        state["ExpandPointerSwap"] = 0

    #print("PackedC0IdxChars", state["PackedC0IdxChars"])
    #print("PackedC1IdxChars", state["PackedC1IdxChars"])

    # Set up stagger shift:
    bpeAB = int(4*state["ProblemType"]["DataType"].numRegisters())
    # (1<<staggerStrideShift) is number of loop iterations to traverse the stride
    if state["StaggerU"] == 0:
      state["StaggerUMapping"] = 0
      state["StaggerUStride"] = 0

    if state["StaggerUStride"] == -1:
      state["StaggerUStride"] = state["DepthU"] * bpeAB

    try:
        staggerStrideShift = (int)(math.ceil(math.log(state["StaggerUStride"] / \
                (state["DepthU"] * bpeAB), 2)))
    except ValueError: # i.e., StaggerUStride == 0
        staggerStrideShift = 0
    if staggerStrideShift < 0:
      reject(state, "StaggerUStride=%u is less than size of DepthU=%u * BytesPerElement=%u" \
        % (state["StaggerUStride"], state["DepthU"], bpeAB))
      return
    #print "staggerStrideShift=", staggerStrideShift, "depthu=", state["DepthU"]
    state["_staggerStrideShift"] = staggerStrideShift

    if state["EnableMatrixInstruction"]:
      if state["TransposeLDS"] == -1:
        if state["ProblemType"]["TLUA"] and state["ProblemType"]["TLUB"]:
          state["TransposeLDS"] = 0
        else:
          state["TransposeLDS"] = 1
      if state["TransposeLDS"] == 0:
        state["UnrollMajorLDSA"] = 0
        state["UnrollMajorLDSB"] = 0
      elif state["TransposeLDS"] == 1:
        state["UnrollMajorLDSA"] = not state["ProblemType"]["TLUA"]
        state["UnrollMajorLDSB"] = not state["ProblemType"]["TLUB"]
      elif state["TransposeLDS"] == 2:
        state["UnrollMajorLDSA"] = 1
        state["UnrollMajorLDSB"] = 1
    else: # mac instruction
      state["TransposeLDS"] =  0
      state["UnrollMajorLDSA"] = False
      state["UnrollMajorLDSB"] = False

    if state["VectorWidthA"] == -1:
      if state["EnableMatrixInstruction"]:
        regPerElem = state["ProblemType"]["DataType"].numRegisters()
        optVW = int(4 // regPerElem)
        while 1:
          if state["MIWaveTile"][0] % optVW == 0:
            state["VectorWidthA"] = optVW
            break
          else:
            optVW //= 2
        if state["ProblemType"]["Sparse"]:
          state["VectorWidthA"] = 1
      else:
        state["VectorWidthA"] = 1

    if state["VectorWidthB"] == -1:
      if state["EnableMatrixInstruction"]:
        regPerElem = state["ProblemType"]["DataType"].numRegisters()
        optVW = int(4 // regPerElem)
        while 1:
          if state["MIWaveTile"][1] % optVW == 0:
            state["VectorWidthB"] = optVW
            break
          else:
            optVW //= 2
        if state["ProblemType"]["Sparse"]:
          state["VectorWidthB"] = 1
      else:
        state["VectorWidthB"] = 1

    if state["ProblemType"]["Sparse"] and not state["DirectToVgprSparseMetadata"]:
      state["VectorWidthMetadata"] = state["VectorWidthA"] if state["ProblemType"]["Sparse"] == 1 else state["VectorWidthB"]

    # if state["EnableMatrixInstruction"] and not state["SourceSwap"] and (state["VectorWidthA"] > 1 or state["VectorWidthB"] > 1):
    #   reject(state, "not implement VectorWidth without SourceSwap")

    # TT0,1 both must be multiples of VW, b/c of rC, rA, rB
    if state["EnableMatrixInstruction"]:
      if (state["MIWaveTile"][0] % state["VectorWidthA"]) != 0:
        reject(state, "MIWaveTile0(%u) should be multiple of VectorWidthA(%u)" % (state["MIWaveTile"][0], state["VectorWidthA"]))
        return
      if (state["MIWaveTile"][1] % state["VectorWidthB"]) != 0:
        reject(state, "MIWaveTile0(%u) should be multiple of VectorWidthB(%u)" % (state["MIWaveTile"][1], state["VectorWidthB"]))
        return

    if len(problemType["IndicesSummation"]) > 1:
      # not supported with multiple summations, bug is maybe something with
      # how stagger iteration is wrapped when unroll loop exits
      state["StaggerU"] = 0

    # Some restrictions for half:
    if state["KernelLanguage"] == "Assembly" \
      and state["ProblemType"]["DataType"].isHalf():

      if globalParameters["ArchCaps"][globalParameters["CurrentISA"]]["HasEccHalf"]:
        if not state["ProblemType"]["HighPrecisionAccumulate"] and state["AssertFree0ElementMultiple"] % 2 != 0:
          # beta-on-edge has AF0EM requirement except for HPA kernels
          reject(state, "Archs with HasEccHalf require AF0EM%2==0 except for HPA kernels")

    def calcLdsPad(lrvw: int) -> int:
      ldsPadA = state["LdsPadA"]
      ldsPadB = state["LdsPadB"]
      optPadA = optPadB = lrvw
      readRegsA = readRegsB = lrvw * state["ProblemType"]["DataType"].numBytes() // 4
      if state["ProblemType"]["Sparse"]:
        if state["ProblemType"]["Sparse"] == 2:
          optPadB //= 2
          readRegsB //= 2
        else:
          optPadA //= 2
          readRegsA //= 2
      if (not globalParameters["AsmCaps"][isa]['HasWMMA']) and (readRegsA > 4 or readRegsB > 4):
        reject(state, "LocalReadVectorWidth results in attemping to read LDS larger than b128, reject")
      if state["EnableMatrixInstruction"]:
        # for readRegs = 1 or 4, we need to double pad for MI16x16xNx1 to avoid bank conflict.
        if state["MatrixInstB"] == 1 and state["MatrixInstM"] == 16:
          if readRegsA == 4 or readRegsA == 1:
            optPadA *= 2
          if readRegsB == 4 or readRegsB == 1:
            optPadB *= 2
      if ldsPadA == -1:
        if not state["UnrollMajorLDSA"]:
          if state["EnableMatrixInstruction"]:
            ldsPadA = 0
            if state["MatrixInstB"] == 1 and state["MatrixInstM"] == 16:
              ldsPadA = ((16 * state["VectorWidthA"] * state["ProblemType"]["DataType"].numBytes() + state["MacroTile0"] * state["ProblemType"]["DataType"].numBytes() * state["LocalReadVectorWidth"]) % 128) // state["ProblemType"]["DataType"].numBytes()
            if state["GlobalReadVectorWidthA"] * state["ProblemType"]["DataType"].numBytes() == 32 and ldsPadA == 0:
              ldsPadA = 16 // state["ProblemType"]["DataType"].numBytes()
          else:
            ldsPadA = 0
        else:
          ldsPadA = max(state["GlobalReadVectorWidthA"],optPadA)
          ## turn-off padding for directToLds
          if state["DirectToLdsA"]:
            ldsPadA = 0
        assert(ldsPadA >= 0)

      if ldsPadB == -1:
        if not state["UnrollMajorLDSB"]:
          if state["EnableMatrixInstruction"]:
            ldsPadB = 0
            if state["MatrixInstB"] == 1 and state["MatrixInstM"] == 16:
              ldsPadB = ((16 * state["VectorWidthB"] * state["ProblemType"]["DataType"].numBytes() + state["MacroTile1"] * state["ProblemType"]["DataType"].numBytes() * state["LocalReadVectorWidth"]) % 128) // state["ProblemType"]["DataType"].numBytes()
            if state["GlobalReadVectorWidthB"] * state["ProblemType"]["DataType"].numBytes() == 32 and ldsPadB == 0:
              ldsPadB = 16 // state["ProblemType"]["DataType"].numBytes()
          else:
            ldsPadB = 0
        else:
          ldsPadB = max(state["GlobalReadVectorWidthB"],optPadB)
          if state["DirectToLdsB"]:
            ldsPadB = 0
        assert(ldsPadB >= 0)

      ldsPadM = state["LdsPadMetadata"]
      if state["ProblemType"]["Sparse"] and not state["DirectToVgprSparseMetadata"]:
        optPadM = (optPadB if state["ProblemType"]["Sparse"] == 2 else optPadA) // 4
        grvwM = (state["GlobalReadVectorWidthB"] if state["ProblemType"]["Sparse"] == 2 else state["GlobalReadVectorWidthA"])  // 4
        vwM = (state["VectorWidthB"] if state["ProblemType"]["Sparse"] == 2 else state["VectorWidthA"]) // 4

        if ldsPadM == -1:
          ldsPadM = 0
          if not state["ProblemType"]["TLUMetadata"]:
            if state["EnableMatrixInstruction"] and state["TransposeLDSMetadata"]:
              ldsPadM = max(grvwM, optPadM)
            else:
              ldsPadM = vwM
            ## turn-off padding for directToLds
            if state["EnableMatrixInstruction"] and state["TransposeLDSMetadata"] and state["DirectToLdsMetadata"]:
              ldsPadM = 0
        assert(ldsPadM >= 0)

      return ldsPadA, ldsPadB, ldsPadM

    def calcLdsBlockSizePerPad(lrvw: int) -> int:
      LdsBlockSizePerPadA = state["LdsBlockSizePerPadA"]
      LdsBlockSizePerPadB = state["LdsBlockSizePerPadB"]
      tmpBpe = state["ProblemType"]["DataTypeA"].numBytes() if state["ConvertAfterDS"] else state["ProblemType"]["DataType"].numBytes()
      if LdsBlockSizePerPadA == -1:
        if state["EnableMatrixInstruction"]:
          if state["UnrollMajorLDSA"]:
            LdsBlockSizePerPadA = roundUpToNearestMultiple(state["_DepthUA"] * tmpBpe, 128)
            if state["_DepthUA"] * tmpBpe * state["VectorWidthA"] > 128:
              LdsBlockSizePerPadA = roundUpToNearestMultiple(state["_DepthUA"] * tmpBpe * state["VectorWidthA"], 128)
          else:
            if state["MatrixInstB"] == 1 and state["MatrixInstM"] == 16:
              LdsBlockSizePerPadA = state["MacroTile0"] * tmpBpe * lrvw
            else:
              LdsBlockSizePerPadA = 0
        else:
          LdsBlockSizePerPadA = 0
      tmpBpe = state["ProblemType"]["DataTypeB"].numBytes() if state["ConvertAfterDS"] else state["ProblemType"]["DataType"].numBytes()
      if LdsBlockSizePerPadB == -1:
        if state["EnableMatrixInstruction"]:
          if state["UnrollMajorLDSB"]:
            LdsBlockSizePerPadB = roundUpToNearestMultiple(state["_DepthUB"] * tmpBpe, 128)
            if state["_DepthUB"] * tmpBpe * state["VectorWidthB"] > 128:
              LdsBlockSizePerPadB = roundUpToNearestMultiple(state["_DepthUB"] * tmpBpe * state["VectorWidthB"], 128)
          else:
            if state["MatrixInstB"] == 1 and state["MatrixInstM"] == 16:
              LdsBlockSizePerPadB = state["MacroTile1"] * tmpBpe * lrvw
            else:
              LdsBlockSizePerPadB = 0
        else:
          LdsBlockSizePerPadB = 0
      return LdsBlockSizePerPadA, LdsBlockSizePerPadB

    def calcLdsNumBytes(ldsPadA: int, LdsBlockSizePerPadA: int, ldsPadB: int, LdsBlockSizePerPadB: int) -> int:
      bpeA = state["ProblemType"]["DataTypeA"].numBytes() if state["ConvertAfterDS"] else state["ProblemType"]["DataType"].numBytes()
      bpeB = state["ProblemType"]["DataTypeB"].numBytes() if state["ConvertAfterDS"] else state["ProblemType"]["DataType"].numBytes()
      ldsAlign = int(64 / state["ProblemType"]["DataType"].numRegisters())

      if state["UnrollMajorLDSA"]:
        ldsNumBytesA = (state["_DepthUA"] + ldsPadA) * state["MacroTileA"] * bpeA
      else:
        ldsNumBytesA = state["_DepthUA"] * (state["MacroTileA"] + ldsPadA) * bpeA
      padInterval = LdsBlockSizePerPadA
      if padInterval != 0:
        ldsNumBytesA = int((state["_DepthUA"] * state["MacroTileA"] * bpeA) / padInterval * (padInterval + ldsPadA * bpeA))
      ldsNumBytesAlignedA = roundUpToNearestMultiple(ldsNumBytesA, ldsAlign)

      if state["UnrollMajorLDSB"]:
        ldsNumBytesB = (state["_DepthUB"] + ldsPadB) * state["MacroTileB"] * bpeB
      else:
        ldsNumBytesB = state["_DepthUB"] * (state["MacroTileB"] + ldsPadB) * bpeB
      padInterval = LdsBlockSizePerPadB
      if padInterval != 0:
        ldsNumBytesB = int((state["_DepthUB"] * state["MacroTileB"] * bpeB) / padInterval * (padInterval + ldsPadB * bpeB))
      ldsNumBytesAlignedB = roundUpToNearestMultiple(ldsNumBytesB, ldsAlign)

      if state["ProblemType"]["Sparse"] and not state["DirectToVgprSparseMetadata"]:
        bpeAB = state["ProblemType"]["DataType"].numBytes()
        if state["UnrollMajorLDSMetadata"]:
          ldsNumBytesMetadata = (state["_DepthUMetadata"] + state["LdsPadMetadata"]) * state["MacroTileMetadata"]
        else:
          ldsNumBytesMetadata = state["_DepthUMetadata"] * (state["MacroTileMetadata"] + state["LdsPadMetadata"])
        ldsNumBytesMetadata = roundUp(ldsNumBytesMetadata / bpeAB) # metadata is in byte type. so divide ldsNumBytesMetadata by A,B's bpe
        padInterval = state["LdsBlockSizePerPadMetadata"]
        if padInterval != 0:
          ldsNumBytesMetadata = int(roundUp(state["_DepthUMetadata"] * state["MacroTileMetadata"] / bpeAB) / padInterval * (padInterval + state["LdsPadMetadata"]))
        ldsNumBytesAlignedMetadata = roundUpToNearestMultiple(ldsNumBytesMetadata, ldsAlign) * bpeAB
        ldsNumBytesMetadata = ldsNumBytesMetadata * bpeAB
      else:
        ldsNumBytesMetadata = 0
        ldsNumBytesAlignedMetadata = 0

      return ldsNumBytesA, ldsNumBytesAlignedA, ldsNumBytesB, ldsNumBytesAlignedB, ldsNumBytesMetadata, ldsNumBytesAlignedMetadata

    # Default LocalReadVectorWidth
    if state["EnableMatrixInstruction"]:
      autoLRVW = 0
      if state["LocalReadVectorWidth"] == -1:
        autoLRVW = 1
        if state["TransposeLDS"]:
          state["LocalReadVectorWidth"] = 16 // state["ProblemType"]["DataType"].numBytes()
        else:
          state["LocalReadVectorWidth"] = state["MIInputPerThread"]
        # enable less than state["MIInputPerThread"]
        # for fp64 this means ds_read_b32
        if ((state["DirectToLdsA"] and state["ProblemType"]["TLUA"]) or \
            (state["DirectToLdsB"] and state["ProblemType"]["TLUB"])):
              state["LocalReadVectorWidth"] = 1 if (state["ProblemType"]["DataType"].numBytes() >= 4) else state["LocalReadVectorWidth"]
      else:
        # support LocalReadVectorWidth < miInputPerThread for directToLdsX2/X4
        if state["LocalReadVectorWidth"] < state["MIInputPerThread"] and not (state["DirectToLdsA"] or state["DirectToLdsB"]):
          reject(state, "LocalReadVectorWidth < %u" %(state["MIInputPerThread"]))
        if state["LocalReadVectorWidth"] > state["MIInputPerThread"] and not state["TransposeLDS"]:
          reject(state, "LocalReadVectorWidth require Transpose LDS")

      if autoLRVW:
        if state["LocalReadVectorWidth"] // state["MIInputPerThread"] > 1:
          if (state["DepthU"] // state["MatrixInstK"] <= state["LocalReadVectorWidth"] // state["MIInputPerThread"]):
            # if only have 1 iteration with wider local read, reduce LRVW to have better scheduling (at least 2 iterations)
            state["LocalReadVectorWidth"] //= 2
        if state["LocalReadVectorWidth"] // state["MIInputPerThread"] > 1:
          padA, padB, padM = calcLdsPad(state["LocalReadVectorWidth"])
          ldsBlockSizePerPadA, ldsBlockSizePerPadB = calcLdsBlockSizePerPad(state["LocalReadVectorWidth"])
          ldsNumBytesA, ldsNumBytesAlignedA, ldsNumBytesB, ldsNumBytesAlignedB, ldsNumBytesMetadata, ldsNumBytesAlignedMetadata = calcLdsNumBytes(padA, ldsBlockSizePerPadA, padB, ldsBlockSizePerPadB)
          if (ldsNumBytesAlignedA + ldsNumBytesAlignedB) > globalParameters["MaxLDS"]:
            state["LocalReadVectorWidth"] //= 2
    else:
      if state["LocalReadVectorWidth"] == -1:
        state["LocalReadVectorWidth"] = 1

    if state["ConvertAfterDS"]:
        if (state["ProblemType"]["DataType"].isHalf() == False):
            reject(state, "ConvertAfterDS only support DataType half")
            return
        if (state["ProblemType"]["DataTypeA"].isFloat8() == False) and (state["ProblemType"]["DataTypeB"].isFloat8() == False):
            reject(state, "one of DataTypeA or DataTypeB need to be float8")
            return

    def calcOptGRVW(lrvw: int, unrollMajorLDS: bool, datatype: DataType) -> int:
      # with UnrollMajorLDS, GRVW need to less or equal than LRVW to have conflict free LDS read with padding.
      optGRVW = lrvw if unrollMajorLDS else 4 / datatype.numRegisters()
      if optGRVW * datatype.numBytes() > 16:
        optGRVW = 16 // datatype.numBytes()
      return optGRVW

    genGRVWA = False
    genGRVWB = False
    # Default GlobalReadVectorWidthA
    if state["EnableMatrixInstruction"]:
      if state["GlobalReadVectorWidthA"] < 0:
        genGRVWA = True
        if state["GlobalReadVectorWidthA"] == -2:
          if state["MatrixInstBM"] == 1 and state["MIWaveTile"][0] == 1 and state["MIWaveGroup"][0] == 1 and state["ProblemType"]["TLUA"]:
            state["GlobalReadVectorWidthA"] = 1
          else:
            reject(state, "GRVWA=-2 is set for skinny MT")
        elif state["GlobalReadVectorWidthA"] == -1:
          optGRVW = calcOptGRVW(state["LocalReadVectorWidth"], state["UnrollMajorLDSA"], state["ProblemType"]["DataTypeA"])
          curGRVW = 1
          state["GlobalReadVectorWidthA"] = int(curGRVW)
          while (curGRVW <= optGRVW):
            if (state["MacroTile0"]*state["_DepthUA"]//state["NumThreads"]) % curGRVW == 0:
              state["GlobalReadVectorWidthA"] = int(curGRVW)
            curGRVW *= 2
    else:
      state["GlobalReadVectorWidthA"] = 1

    # Default GlobalReadVectorWidthB
    if state["EnableMatrixInstruction"]:
      if state["GlobalReadVectorWidthB"] < 0:
        genGRVWB = True
        if state["GlobalReadVectorWidthB"] == -2:
          if state["MatrixInstBN"] == 1 and state["MIWaveTile"][1] == 1 and state["MIWaveGroup"][1] == 1 and state["ProblemType"]["TLUB"]:
            state["GlobalReadVectorWidthB"] = 1
          else:
            reject(state, "GRVWB=-2 is set for skinny MT")
        elif state["GlobalReadVectorWidthB"] == -1:
          optGRVW = calcOptGRVW(state["LocalReadVectorWidth"], state["UnrollMajorLDSB"], state["ProblemType"]["DataTypeB"])
          curGRVW = 1
          state["GlobalReadVectorWidthB"] = int(curGRVW)
          while (curGRVW <= optGRVW):
            if (state["MacroTile1"]*state["_DepthUB"]//state["NumThreads"]) % curGRVW == 0:
              state["GlobalReadVectorWidthB"] = int(curGRVW)
            curGRVW *= 2
    else:
      state["GlobalReadVectorWidthB"] = 1

    # Force GRVW the same when UnrollLoopSwapGlobalReadOrder = 1.
    if genGRVWA and state["UnrollLoopSwapGlobalReadOrder"] == 1:
      state["GlobalReadVectorWidthA"] = min(state["GlobalReadVectorWidthA"], state["GlobalReadVectorWidthB"])
    if genGRVWB and state["UnrollLoopSwapGlobalReadOrder"] == 1:
      state["GlobalReadVectorWidthB"] = min(state["GlobalReadVectorWidthA"], state["GlobalReadVectorWidthB"])

    # Default GlobalStoreVectorWidth
    if state["StoreVectorWidth"] == -1:
      if state["SourceSwap"]:
        state["StoreVectorWidth"] = state["VectorWidthA"]
      else:
        if state["EnableMatrixInstruction"]:
          state["StoreVectorWidth"] = state["MIOutputVectorWidth"]
          if state["VectorWidthA"] * state["MIOutputVectorWidth"] <= 4 / state["ProblemType"]["DestDataType"].numRegisters():
            state["StoreVectorWidth"] = state["VectorWidthA"] * state["MIOutputVectorWidth"]
          if state["LocalSplitU"] > 1:
            state["StoreVectorWidth"] = state["VectorWidthA"]
        else:
          state["StoreVectorWidth"] = state["VectorWidthA"]

    if state["EnableMatrixInstruction"]:
      if state["SourceSwap"]:
        if ((state["VectorWidthA"] % state["StoreVectorWidth"]) != 0):
          reject(state, "MFMA SourceSwap mode doesn't support vwA(%u) with svw(%u)" % (state["VectorWidthA"], state["StoreVectorWidth"]))
          return
      else:
        if (((state["VectorWidthA"] * state["MIOutputVectorWidth"]) % state["StoreVectorWidth"]) != 0):
          reject(state, "MFMA non-SourceSwap mode doesn't support miovw(%u) with svw(%u)" % (state["VectorWidthA"]*state["MIOutputVectorWidth"], state["StoreVectorWidth"]))
          return

    # reject - VW too big
    if (state["VectorWidthA"] * state["ProblemType"]["DataType"].numBytes()) > 16:
      reject(state, "VWA * DataType.numBytes() > 16")
      return
    if (state["VectorWidthB"] * state["ProblemType"]["DataType"].numBytes()) > 16:
      reject(state, "VWB * DataType.numBytes() > 16")
      return

    # reject - GRVW too big
    if (state["GlobalReadVectorWidthA"] * state["ProblemType"]["DataTypeA"].numBytes()) > 16:
      reject(state, "GRVWA * DataTypeA.numBytes() > 16")
      return
    if (state["GlobalReadVectorWidthB"] * state["ProblemType"]["DataTypeB"].numBytes()) > 16:
      reject(state, "GRVWB * DataTypeB.numBytes() > 16")
      return

    # LocalSplitU too large?
    numElementsPerWorkGroup = state["MacroTile0"]*state["MacroTile1"]

    if numElementsPerWorkGroup < state["NumThreads"]:
      reject(state, "NumElementsPerWorkGroup %u < NumThreads %u; reduce LocalSplitU" \
          % (numElementsPerWorkGroup, state["NumThreads"]))
      return

    state["NumElementsPerThread"] = numElementsPerWorkGroup // state["NumThreads"]
    state["GlobalWriteVectorWidth"] = min(state["VectorWidthA"], state["NumElementsPerThread"] )
    if state["NumElementsPerThread"] % state["GlobalWriteVectorWidth"] != 0:
      reject(state, "LSU NumElementsPerThread %u not divisible into GWVW %u" \
          % (state["NumElementsPerThread"], state["GlobalWriteVectorWidth"]))
      return
    state["NumGlobalWriteVectorsPerThread"] = state["NumElementsPerThread"] \
        // state["GlobalWriteVectorWidth"]


    # LocalSplitU but can't NumThreads%MacroTile doesn't support sideways store
    if state["LocalSplitU"] > 1:
      if not state["SourceSwap"] and state["StoreVectorWidth"] > state["VectorWidthA"]:
        reject(state, "LSU and non-SourceSwap doesn't support StoreVectorWidth(%u)>VWA(%u)." \
            % (state["StoreVectorWidth"], state["VectorWidthA"]))
        return
      if not (state["ProblemType"]["ComputeDataType"].isSingle() or state["ProblemType"]["ComputeDataType"].isInt32()):
        reject(state, "TODO: LSU doesn't support ComputeDataType!=(single or Int32).")
        return
      if state["StoreRemapVectorWidth"] > 0:
        reject(state, "TODO: LSU doesn't support StoreRemapVectorWidth>0.")
        return
      if state["NumThreads"] % state["MacroTile0"] != 0:
        reject(state, "LocalSplitU but NumThreads=%u not divisible by MT0=%u for sideways store" \
            % (state["NumThreads"], state["MacroTile0"]))
        return
      if state["MacroTile0"]*state["MacroTile1"] % state["NumThreads"] != 0:
        reject(state, "LocalSplitU but MT0*MT1=%u elements doesn't divide into NumThreads=%u" \
            % (state["MacroTile0"]*state["MacroTile1"], state["NumThreads"]))
        return

    # GlobalSplitU doesn't work with some other things:
    if state["GlobalSplitU"] > 1:
      if state["ProblemType"]["DestDataType"].isFloat8() or state["ProblemType"]["DestDataType"].isBFloat8():
        reject(state, "GlobalSplitU currently does not support GSU > 1 for f8 and b8.")
        return
      # added GSU support for DGEMM
      supported = \
        (state["ProblemType"]["DataType"].isSingle()) or \
        (state["ProblemType"]["DataType"].isDouble() and state["BufferStore"]) or \
        (state["ProblemType"]["DestDataType"].isInt32()) or \
        (state["KernelLanguage"] == "Assembly" and
            (state["ProblemType"]["DataType"].isHalf() and not state["ProblemType"]["HighPrecisionAccumulate"]) or
            (state["_GlobalAccumulation"])
        )
      if not supported:
        reject(state, "GlobalSplitU only compatible with single or asm and (half or mixed) precision")
        return

    if state["ProblemType"]["DataType"].isHalf() and state["KernelLanguage"] == "Assembly":
      if state["GlobalSplitU"] > 1 and (not state["_GlobalAccumulation"]):
        if state["AssertFree0ElementMultiple"] < 2:
          reject(state, "Assembly GSU half requires AF0EM>=2 (for atomics on edge tiles)")

        if state["EnableMatrixInstruction"] and globalParameters["AsmCaps"][isa]['HasWMMA']:
          reject(state, "Half WMMA doesn't support single buffer GSU")
          return

    ########################################
    # Search DepthU
    # Inputs:
    #  - depthU, userDepthU, state["LocalSplitU"], state["InnerUnroll"], state["MacroTile0/1"], state["GlobalReadVectorWidth"]
    #  - state["MatrixInstK"], ...
    # Outputs:
    #  - totalVectorsCoalescedA, totalVectorsCoalescedB, totalElementsPerpA, totalElementsPerpB, state["DepthU"]
    #######################################
    while True: # exit criteria at end
      validDepthU = True

      # how many elements to load
      if state["ProblemType"]["TLUA"]:
        totalElementsCoalescedA = state["MacroTileA"]
        totalElementsPerpA = depthUA
      else:
        totalElementsCoalescedA = depthUA
        totalElementsPerpA = state["MacroTileA"]

      if state["ProblemType"]["TLUB"]:
        totalElementsCoalescedB = state["MacroTileB"]
        totalElementsPerpB = depthUB
      else:
        totalElementsCoalescedB = depthUB
        totalElementsPerpB = state["MacroTileB"]

      totalElementsA = totalElementsCoalescedA * totalElementsPerpA
      totalElementsB = totalElementsCoalescedB * totalElementsPerpB
      if state["ProblemType"]["Sparse"] and not state["DirectToVgprSparseMetadata"]:
        if state["ProblemType"]["TLUMetadata"]:
          totalElementsCoalescedM = state["MacroTileMetadata"]
          totalElementsPerpM = depthUM
        else:
          totalElementsCoalescedM = depthUM
          totalElementsPerpM = state["MacroTileMetadata"]
        totalElementsM = totalElementsCoalescedM * totalElementsPerpM

      tva = totalElementsA // state["GlobalReadVectorWidthA"]
      if not Solution.setGlobalReadVectorWidth(state, "A", tva, state["GlobalReadVectorWidthA"]):
        validDepthU = False
      tvb = totalElementsB // state["GlobalReadVectorWidthB"]
      if not Solution.setGlobalReadVectorWidth(state, "B", tvb, state["GlobalReadVectorWidthB"]):
        validDepthU = False

      if state["EnableMatrixInstruction"] and state["GlobalReadVectorWidthA"]:
        partialA = state["ProblemType"]["TLUA"] and (state["AssertFree0ElementMultiple"] % state["GlobalReadVectorWidthA"] != 0)
        if partialA:
          glvwAlimit = 16 // state["ProblemType"]["DataType"].numBytes()
          if state["SourceSwap"]:
            matrixInstM = (state["MatrixInstM"] * state["MatrixInstBM"]) if (state["MatrixInstM"] == 4) else state["MatrixInstM"]
            glvwAlimit = matrixInstM * state["VectorWidthA"]
          else:
            matrixInstN = (state["MatrixInstN"] * state["MatrixInstBN"]) if (state["MatrixInstN"] == 4) else state["MatrixInstN"]
            glvwAlimit  = state["MIOutputVectorWidth"] * (state["WavefrontSize"] // matrixInstN)
          if state["ProblemType"]["DataType"].numRegisters() == 0.25:
            glvwAlimit = max(glvwAlimit, 4)

          # reduce GLVA if GLVA larger than MIOVW
          if state["GlobalReadVectorWidthA"] > glvwAlimit:
            tva = totalElementsA // glvwAlimit
            if not Solution.setGlobalReadVectorWidth(state, "A", tva, glvwAlimit):
              validDepthU = False

      if state["EnableMatrixInstruction"] and state["GlobalReadVectorWidthB"]:
        partialB = state["ProblemType"]["TLUB"] and (state["AssertFree1ElementMultiple"] % state["GlobalReadVectorWidthB"] != 0)
        if partialB:
          glvwBlimit = 16 // state["ProblemType"]["DataType"].numBytes()
          if state["SourceSwap"]:
            matrixInstM = (state["MatrixInstM"] * state["MatrixInstBM"]) if (state["MatrixInstM"] == 4) else state["MatrixInstM"]
            glvwBlimit  = state["MIOutputVectorWidth"] * (state["WavefrontSize"] // matrixInstM)
          # else:  # use origin shiftptr for B
          #   matrixInstN = (state["MatrixInstN"] * state["MatrixInstBN"]) if (state["MatrixInstN"] == 4) else state["MatrixInstN"]
          if state["ProblemType"]["DataType"].numRegisters() == 0.25:
            glvwBlimit = max(glvwBlimit, 4)

          # reduce GLVB if GLVB larger than MIOVW
          if state["GlobalReadVectorWidthB"] > glvwBlimit:
            tvb = totalElementsB // glvwBlimit
            if not Solution.setGlobalReadVectorWidth(state, "B", tvb, glvwBlimit):
              validDepthU = False

      if validDepthU and state["KernelLanguage"] == "Assembly":
        if globalParameters["ArchCaps"][globalParameters["CurrentISA"]]["HasEccHalf"]:
          if state["ProblemType"]["DataType"].numRegisters() == 0.5 and (not state["ProblemType"]["HighPrecisionAccumulate"]):
              if state["GlobalReadVectorWidthA"] == 1 or state["GlobalReadVectorWidthB"] == 1:
                reject(state, "HalfEcc requires HPA if glvw = 1")

      if state["ProblemType"]["Sparse"] and not state["DirectToVgprSparseMetadata"]:
        grvw = 1
        vw = 1
        if state["ProblemType"]["Sparse"] == 2:
          grvw = state["GlobalReadVectorWidthB"] // 4
          vw = state["VectorWidthB"] // 4
          if state["GlobalReadVectorWidthB"] % 4 != 0:
             reject(state, "Sparse B requires GRVWB %% 4 == 0, current GRVWB is %u"%state["GlobalReadVectorWidthB"])
             return
        else:
          grvw = state["GlobalReadVectorWidthA"] // 4
          vw = state["VectorWidthA"] // 4
          if state["GlobalReadVectorWidthA"] % 4 != 0:
            reject(state, "Sparse A requires GRVWA %% 4 == 0, current GRVWA is %u"%state["GlobalReadVectorWidthA"])
            return


        tvm = totalElementsM // grvw

        if not Solution.setGlobalReadVectorWidth(state, "Metadata", tvm, grvw):
          validDepthU = False

        if state["EnableMatrixInstruction"] and state["GlobalReadVectorWidthMetadata"]:
          partialM = True
          if state["ProblemType"]["Sparse"] == 2:
            partialM = state["ProblemType"]["TLUMetadata"] and (state["AssertFree1ElementMultiple"] % state["GlobalReadVectorWidthB"] != 0)
          else:
            partialM = state["ProblemType"]["TLUMetadata"] and (state["AssertFree0ElementMultiple"] % state["GlobalReadVectorWidthA"] != 0)

          if partialM:
            glvwMlimit = 16
            if state["SourceSwap"]:
              matrixInstM = (state["MatrixInstM"] * state["MatrixInstBM"]) if (state["MatrixInstM"] == 4) else state["MatrixInstM"]
              glvwMlimit = matrixInstM * vw
            else:
              if state["ProblemType"]["Sparse"] == 1:
                matrixInstN = (state["MatrixInstN"] * state["MatrixInstBN"]) if (state["MatrixInstN"] == 4) else state["MatrixInstN"]
                glvwMlimit  = state["MIOutputVectorWidth"] * (state["WavefrontSize"] // matrixInstN)

            # reduce GLVMetadata if GLVMetadata larger than MIOVW
            if state["GlobalReadVectorWidthMetadata"] > glvwMlimit:
              tvm = totalElementsM // glvwMlimit
              if not Solution.setGlobalReadVectorWidth(state, "Metadata", tvm, glvwMlimit):
                validDepthU = False

      if state["ProblemType"]["Sparse"] and state["DirectToVgprSparseMetadata"]:
        if state["VectorWidthA"] > 1 or state["VectorWidthB"] > 1 :
          reject(state, "Not implement DTVSM with VW>1")
          return

      # Now convert elements to vectors based on GlobalReadVectorWidth
      GlobalReadVectorWidthA = state["GlobalReadVectorWidthA"]
      GlobalReadVectorWidthB = state["GlobalReadVectorWidthB"]
      totalVectorsCoalescedA = totalElementsCoalescedA // GlobalReadVectorWidthA
      totalVectorsCoalescedB = totalElementsCoalescedB // GlobalReadVectorWidthB

      if validDepthU:
        if not state["ProblemType"]["TLUA"]:
          if depthUA < state["GlobalReadVectorWidthA"]:
            validDepthU = False

        if not state["ProblemType"]["TLUB"]:
          if depthUB < state["GlobalReadVectorWidthB"]:
            validDepthU = False

        if state["ProblemType"]["Sparse"] and not state["DirectToVgprSparseMetadata"]:
          if not state["ProblemType"]["TLUMetadata"]:
            if depthUM < state["GlobalReadVectorWidthMetadata"]:
              validDepthU = False
      # this depthU is valid, done unless user wants to double (for TN)
      if validDepthU:
        state["DepthU"] = depthU
        break

      # this depthU not valid
      else:
        reject(state, "No valid DepthU found")
        return
    ########################################
    # end DepthU loop
    ########################################

    assert(state["DepthU"]> 0)

    if state["ProblemType"]["Sparse"] and not state["DirectToVgprSparseMetadata"]:
      state["NumLoadsCoalescedMetadata"] = 1

    if not Solution.setGlobalLoadTileDimClassic(state, "A", state["NumLoadsA"], \
        totalVectorsCoalescedA, totalElementsPerpA, depthUA):
      return
    if not Solution.setGlobalLoadTileDimClassic(state, "B", state["NumLoadsB"], \
        totalVectorsCoalescedB, totalElementsPerpB, depthUB):
      return

    if state["ProblemType"]["Sparse"] and not state["DirectToVgprSparseMetadata"]:
      if state["ProblemType"]["TLUMetadata"]:
        totalElementsCoalescedM = state["MacroTileMetadata"]
        totalElementsPerpM = depthUM
      else:
        totalElementsCoalescedM = depthUM
        totalElementsPerpM = state["MacroTileMetadata"]
      totalElementsM = totalElementsCoalescedM * totalElementsPerpM

      # Try to enlarge GLVW for metadata
      bGlobalReadVectorWidthMetadata = state["GlobalReadVectorWidthMetadata"]
      if state["ProblemType"]["Sparse"] == 2:
        GlobalReadVectorWidth = state["GlobalReadVectorWidthMetadata"] * state["NumLoadsPerpendicularB"] #sum all need read
        tvm = totalElementsM // GlobalReadVectorWidth
        if not Solution.setGlobalReadVectorWidth(state, "Metadata", tvm, GlobalReadVectorWidth):
          #fallback
          tvm = totalElementsM // bGlobalReadVectorWidthMetadata
          Solution.setGlobalReadVectorWidth(state, "Metadata", tvm, bGlobalReadVectorWidthMetadata)

        GlobalReadVectorWidthMetadata = state["GlobalReadVectorWidthMetadata"]
        if GlobalReadVectorWidthMetadata == 0:
          GlobalReadVectorWidthMetadata = 1
        totalVectorsCoalescedM = totalElementsCoalescedM // GlobalReadVectorWidthMetadata
        totalVectorsM = totalElementsM // GlobalReadVectorWidthMetadata
      else:
        GlobalReadVectorWidth = state["GlobalReadVectorWidthMetadata"] * state["NumLoadsPerpendicularA"] #sum all need read
        tvm = totalElementsM // GlobalReadVectorWidth
        if not Solution.setGlobalReadVectorWidth(state, "Metadata", tvm, GlobalReadVectorWidth):
          #fallback
          tvm = totalElementsM // bGlobalReadVectorWidthMetadata
          Solution.setGlobalReadVectorWidth(state, "Metadata", tvm, bGlobalReadVectorWidthMetadata)

        GlobalReadVectorWidthMetadata = state["GlobalReadVectorWidthMetadata"]
        if GlobalReadVectorWidthMetadata == 0:
          GlobalReadVectorWidthMetadata = 1
        totalVectorsCoalescedM = totalElementsCoalescedM // GlobalReadVectorWidthMetadata
        totalVectorsM = totalElementsM // GlobalReadVectorWidthMetadata

      if not Solution.setGlobalLoadTileDimClassic(state, "Metadata", state["NumLoadsMetadata"], \
          totalVectorsCoalescedM, totalElementsPerpM, depthUM):
        return

    # TODO
    if (0 and state["LSCA"] % state["GlobalReadVectorWidthA"] != 0):
      reject(state, "lsca % grvw != 0")
      return
    if (0 and state["LSPA"] % state["GlobalReadVectorWidthA"] != 0):
      reject(state, "lspa % grvw != 0")
      return
    if (0 and state["LSCB"] % state["GlobalReadVectorWidthB"] != 0):
      reject(state, "lscb % grvw != 0")
      return
    if (0 and state["LSPB"] % state["GlobalReadVectorWidthB"] != 0):
      reject(state, "lspb % grvw != 0")
      return

    state["LVCA"] = roundupRatio(state["LSCA"] , state["GlobalReadVectorWidthA"])
    state["LVPA"] = roundupRatio(state["LSPA"] , state["GlobalReadVectorWidthA"])
    state["LVCB"] = roundupRatio(state["LSCB"] , state["GlobalReadVectorWidthB"])
    state["LVPB"] = roundupRatio(state["LSPB"] , state["GlobalReadVectorWidthB"])

    if state["ProblemType"]["Sparse"] and not state["DirectToVgprSparseMetadata"]:
      state["LVCMetadata"] = roundupRatio(state["LSCMetadata"] , state["GlobalReadVectorWidthMetadata"])
      state["LVPMetadata"] = roundupRatio(state["LSPMetadata"] , state["GlobalReadVectorWidthMetadata"])

    for tc in ('A','B'):
      if problemType["TLU%s"%tc]:
        pos = problemType["IndexAssignments%s"%tc].index(problemType["Index01%s"%tc])
      else:
        pos = problemType["IndexAssignments%s"%tc].index(problemType["IndexUnroll"])

    # Some of these might become 0?
    if 0:
      print("info: ", pvar(state, "LVCA"), pvar(state, "LVPA"), \
            pvar(state, "LVCB"), pvar(state, "LVPB"))

    # lds buffer size for A, B
    if state["KernelLanguage"] == "Source" and \
       state["LdsPadA"] != state["LdsPadB"]:
      reject(state, "Source KernelLanguage only supports LdsPadA == LdsPadB")
      return

    # NoTailLoop parameter initialization.
    # If ASEM is multiple of DepthU TailLoop will not be used.
    # Unless kernel is Stream-K; Stream-K always requires TailLoop to handle work division.
    state["NoTailLoop"] = False
    if state["AssertSummationElementMultiple"] % state["DepthU"] == 0 and state["StreamK"] == 0:
      state["NoTailLoop"] = True

    ########################################
    # LDS
    ########################################

    state["TransposeLDSMetadata"] = False if state["ProblemType"]["Sparse"] == 2 else True
    state["UnrollMajorLDSMetadata"] = False if state["ProblemType"]["Sparse"] == 2 else True

    if state["ProblemType"]["Sparse"] and not state["DirectToVgprSparseMetadata"]:
      state["UnrollMajorLDSMetadata"] = state["TransposeLDSMetadata"] and (not state["ProblemType"]["TLUMetadata"])


    auto_LdsBlockSizePerPadA_for_mix = 0
    if state["LdsBlockSizePerPadA"] == -1:
      auto_LdsBlockSizePerPadA_for_mix = 1
    auto_LdsBlockSizePerPadB_for_mix = 0
    if state["LdsBlockSizePerPadB"] == -1:
      auto_LdsBlockSizePerPadB_for_mix = 1
    state["LdsBlockSizePerPadA"], state["LdsBlockSizePerPadB"] = calcLdsBlockSizePerPad(state["LocalReadVectorWidth"])

    if state["LdsBlockSizePerPadMetadata"] == -1:
      state["LdsBlockSizePerPadMetadata"] = state["LdsBlockSizePerPadA"]

    if state["EnableMatrixInstruction"]:
      if state["LdsBlockSizePerPadA"]:
        if state["UnrollMajorLDSA"]:
          if state["LdsBlockSizePerPadA"] % (state["_DepthUA"] * state["ProblemType"]["DataTypeA"].numBytes()) != 0:
            reject(state, "reject: LdsBlockSizePerPadA %u %% depthU %u x bpeA != 0" % (state["LdsBlockSizePerPadA"],state["_DepthUA"]))
          if (state["LdsBlockSizePerPadA"] // (state["_DepthUA"] * state["ProblemType"]["DataType"].numBytes())) % state["LSPA"] != 0 and \
              state["LSPA"] % (state["LdsBlockSizePerPadA"] // (state["_DepthUA"] * state["ProblemType"]["DataType"].numBytes())) != 0:
            reject(state, "can't pad by addrVgpr or instOffset")

      if state["LdsBlockSizePerPadB"]:
        if state["UnrollMajorLDSB"]:
          if state["LdsBlockSizePerPadB"] % state["_DepthUB"] * state["ProblemType"]["DataTypeB"].numBytes() != 0:
            reject(state, "reject: LdsBlockSizePerPadB %u %% depthU %u x bpeB != 0" % (state["LdsBlockSizePerPadB"],state["_DepthUB"]))
          if (state["LdsBlockSizePerPadB"] // (state["_DepthUB"] * state["ProblemType"]["DataType"].numBytes())) % state["LSPB"] != 0 and \
              state["LSPB"] % (state["LdsBlockSizePerPadB"] // (state["_DepthUB"] * state["ProblemType"]["DataType"].numBytes())) != 0:
            reject(state, "can't pad by addrVgpr or instOffset")
    else:
      if state["UnrollMajorLDSA"] or state["UnrollMajorLDSB"]:
        reject(state, "didn't support UnrollMajorLDS in VALU mode yet")
      if state["LdsBlockSizePerPadA"] != 0 or state["LdsBlockSizePerPadB"] != 0:
        reject(state, "didn't support LdsBlockSizePerPad in VALU mode yet")

    def checkLdsBlockSizePerPad(tc):
      """
        Simulated to calculate the local write address and local write offset, to check the pad will be added correctly or not.

          Expected: (address + offset) // lbspp == (address // lbspp + offset // lbspp)

          # offset is an array, the amount is 'NLP x NLC x (grvw / width of ds write instruction)'
          # Assumed Wave ID is zero

        refer KernelWriterAssembly.lwaFirstOffset and KernelWriterAssembly.lwaTileAssignment  to come out the address (local write address).
        refer KereelWriterAssembly.localWriteDo and KereelWriteAssembly.calculateLdsWriteOffset to come out the offset (local write offset).
      """

      def caculateLdsWriteOffset(perp, para, sPerp, sPara, tlu, uMLds, bpe, tc, idx):
        mask = 0
        #print "tc ", tc, " perp ", perp, " para ", para, " sPerp ", sPerp, " sPara ", sPara
        lscaOffset = para * state["LSC%s"%tc]
        perp_masked = perp
        perp_rem = 0
        lspaOffset = perp_masked * state["LSP%s"%tc]
        rem = 0

        # Add component offset to interleave from different regs
        # and compute mysterious "i"
        assert(sPerp==0 or sPara==0)

        if tlu != uMLds:
          lspaOffset += sPerp & mask
          lscaOffset += sPara
          rem = (sPerp & ~mask)
        else:
          lscaOffset += sPara
          lspaOffset += sPerp
          rem = 0

        lds_stride = state["_DepthU%s"%tc] if uMLds else state["MacroTile%d"%idx]
        if tlu != uMLds:
          lspaOffset *= lds_stride
          lspaOffset += rem + perp_rem
        else:
          lscaOffset *= lds_stride
          lscaOffset += rem

        offsetElements = (lspaOffset + lscaOffset)
        offsetBytes = offsetElements * bpe
        return offsetBytes

      def caculateLdsWriteAddress(tc, idx, serial, tlu, uMLds, grvw, bpe):
        id = serial
        if state["WaveSeparateGlobalRead%s"%tc]:
          id = id % state["WavefrontSize"]

        q = id // state["LVC%s"%tc]
        r = id % state["LVC%s"%tc]

        #assumed wave id = 0
        if state["WaveSeparateGlobalRead%s"%tc] == 2:
          q *= state["NumLoadsPerpendicular%s"%tc]*state["NumThreads"]//state["WavefrontSize"]

        if tlu:
          t = r
          u = q
          t *= grvw
        else:
          t = q
          u = r
          u *= grvw

        address = 0
        if uMLds:
          address = (state["_DepthU%s"%tc] * t + u) * bpe
        else:
          address = (state["MacroTile%s"%tc] * u + t) * bpe

        return address

      def findValidWriteBlockWidth(nwcv, bpe, bpr):
        localWriteWidth = nwcv * bpe // bpr
        if localWriteWidth < 1:
          localWriteWidth = (1.0* nwcv * bpe )/bpr
        blockWidth = 0
        for bw in [8, 4, 2, 1, 0.5, 0.25]:
          if localWriteWidth >= bw:
            blockWidth = bw
            break
        if blockWidth == 0:
          reject(state, "invalid local write block width")

        return blockWidth

      def subCheckLdsBlockSizePerPad(tc, idx):
        lbspp = state["LdsBlockSizePerPad%s"%tc]
        bpe = state["ProblemType"]["DataType"].numBytes()
        bpr = 4
        vw = state["GlobalReadVectorWidth%s"%tc]
        tlu = state["ProblemType"]["TLU%s"%tc]
        uMLds = state["UnrollMajorLDS%s"%tc]
        if tlu != uMLds: # NT no transpose
          wtc = False # Vector
          # writeCoal indicates writes should be done in the coal dim or else perp
          nwcv = vw
          nwpv = 1
        else: # TN yes transpose
          wtc = True
          nwcv = 1
          nwpv = vw

        blockWidth = findValidWriteBlockWidth(nwcv, bpe, bpr)
        nwcvpi = int(blockWidth * bpr / bpe)

        serials = []
        if tlu != uMLds:
          serials = range(0, state["LVC%s"%tc])
        else:
          serials = [state["LVC%s"%tc] * q for q in range(0, max(1, state["NumThreads"] // state["LVC%s"%tc]))]

        for serial in serials:
          address = caculateLdsWriteAddress(tc, idx, serial, tlu, uMLds, vw, bpe)
          for perp in range(0, state["NumLoadsPerpendicular%s"%tc]):
            for para in range(0, state["NumLoadsCoalesced%s"%tc]):
              sPerp = 0
              sPara = 0
              for s in range(0, vw // nwcvpi):
                if tlu != uMLds:
                  if wtc:
                    sPerp = s
                else:
                  if wtc:
                    sPara = s
                offset = caculateLdsWriteOffset(perp, para, sPerp, sPara, tlu, uMLds, bpe, tc, idx)
                lLdsBlocks = (address + offset) // lbspp
                rLdsBlocks = address // lbspp + offset // lbspp
                if 0: #Debug
                  pad = state["LdsPad%s"%tc]
                  print(tc, serial, state["UnrollMajorLDS%s"%tc], perp, para, bpe, lbspp, address, offset, address // lbspp * pad * bpe, offset // lbspp * pad * bpe, lLdsBlocks, rLdsBlocks, address + offset + lLdsBlocks * pad * bpe, address + offset + rLdsBlocks * pad * bpe)
                if lLdsBlocks != rLdsBlocks:
                  return False
        return True

      if state["LdsBlockSizePerPad%s"%tc] != 0 and state["LdsPad%s"%tc] != 0:
        idx = 0 if tc == "A" else 1
        auto_LdsBlockSizePerPad_for_mix = auto_LdsBlockSizePerPadA_for_mix if tc == "A" else auto_LdsBlockSizePerPadB_for_mix

        if not subCheckLdsBlockSizePerPad(tc, idx):
          if auto_LdsBlockSizePerPad_for_mix:
            printWarning("Padded address is inconisstent, set LdsBlockSizePerPad%s=0."%tc)
            state["LdsBlockSizePerPad%s"%tc] = 0
          else:
            reject(state, "%s's padded address is inconisstent"%tc)

    if(not (state["CustomKernelName"] and state["CustomKernelName"] != "")): #don't check the custom kernel.
      checkLdsBlockSizePerPad("A")
      checkLdsBlockSizePerPad("B")

    # Determine if we can load directly-to-LDS.
    # Transpose requires a trip through registers to perform the transpose so can't use DirectToLdsA
    # LDS loads always write 4 bytes apart so can use only 4-byte operations
    #   TODO - for doubles we need to add something special here?
    # The matrix must not require transposing since that is done by reading to VGPR and writing in different order
    # The LSC (load size coalesced) must load some multiple of 256 bytes since that is what each DirectToLds load provides
    # Note for these matrices LSC is same as MacroTile dim
    # MatrixInstruction rules:
    # DirectToLDS is supported for TLU=0  (make sure transposeLDS=1)
    # LDS (load size coalesced) * LSPA must load some multiple of 256 bytes.
    # added support for loadX2/loadx4 .
    # x2/x4 (use x4 for better load efficiency)
    # x2/x4 support for NT layout for f64/f32   TN layout (f16/bf16/f32/f64) with transposeLDS=1
    # ignore x2/x4 precision < 4 bytes in NT layout
    if state["DirectToLds"]:
      if Solution.isDirectToLdsDoable(state, 'A'):
        state["DirectToLdsA"] = True
        state["LocalWriteUseSgprA"] = True
        #print("DirectToLdsA", state["DirectToLdsA"])

      if Solution.isDirectToLdsDoable(state, 'B'):
        state["DirectToLdsB"] = True
        state["LocalWriteUseSgprB"] = True
        #print("DirectToLdsB", state["DirectToLdsB"])

      # Update parent variable so kernel display is accurate
      state["DirectToLds"] = state["DirectToLdsA"] or state["DirectToLdsB"]
      if state["1LDSBuffer"] == -1 and state["DirectToLds"]:
        #1LDS buffer must be 0 for DirectToLdsA
        state["1LDSBuffer"] = 0

    # set NoLdsWriteCode if DirectToLdsA+B is enabled
    state["NoLdsWriteCode"] = False
    if (state["DirectToLdsA"] and state["DirectToLdsB"]):
      state["NoLdsWriteCode"] = True

    # calculate ldsPad
    state["LdsPadA"], state["LdsPadB"], state["LdsPadMetadata"] = calcLdsPad(state["LocalReadVectorWidth"])

    if state["GlobalReadVectorWidthA"] * state["ProblemType"]["DataType"].numBytes() == 32 and state["LdsPadA"] == 16 // state["ProblemType"]["DataType"].numBytes():
      if auto_LdsBlockSizePerPadA_for_mix:
        state["LdsBlockSizePerPadA"] = 128
    assert(state["LdsPadA"] >= 0)

    if state["GlobalReadVectorWidthB"] * state["ProblemType"]["DataType"].numBytes() == 32 and state["LdsPadB"] == 16 // state["ProblemType"]["DataType"].numBytes():
      if auto_LdsBlockSizePerPadB_for_mix:
        state["LdsBlockSizePerPadB"] = 128
    assert(state["LdsPadB"] >= 0)


    if (state["UnrollMajorLDSA"] or state["UnrollMajorLDSB"]) and (not state["EnableMatrixInstruction"]):
        reject(state, "UnrollMajorLDS Supports only in EnableMatrixInstruction=1")

    ldsNumBytesA, ldsNumBytesAlignedA, ldsNumBytesB, ldsNumBytesAlignedB, ldsNumBytesMetadata, ldsNumBytesAlignedMetadata = calcLdsNumBytes(state["LdsPadA"], state["LdsBlockSizePerPadA"], state["LdsPadB"], state["LdsBlockSizePerPadB"])



    # todo, can the alignment be a power of 2?
    state["LdsOffsetA"] = 0
    if state["PrefetchGlobalRead"]:
      state["LdsNumElementsAlignedA"] = ldsNumBytesAlignedA
      state["LdsNumElementsAlignedB"] = ldsNumBytesAlignedB
      state["LdsNumElementsAlignedMetadata"] = ldsNumBytesAlignedMetadata
      state["LdsOffsetMetadata"] = state["LdsOffsetA"] + state["LdsNumElementsAlignedA"]
      state["LdsOffsetB"] = state["LdsOffsetMetadata"] + state["LdsNumElementsAlignedMetadata"]

      offsetBlk = state["LdsOffsetB"] +  ldsNumBytesAlignedB
      offsetBlk = int(2**(math.ceil(math.log(offsetBlk, 2))))

      state["LdsOffsetA_Blk"] = offsetBlk
      state["LdsOffsetMetadata_Blk"] = state["LdsOffsetA_Blk"] + state["LdsNumElementsAlignedA"]
      state["LdsOffsetB_Blk"] = state["LdsOffsetMetadata_Blk"] + state["LdsNumElementsAlignedMetadata"]
      ldsNumBytesAB = state["LdsOffsetB_Blk"] + ldsNumBytesB
    else:
      state["LdsOffsetMetadata"] = ldsNumBytesAlignedA
      state["LdsOffsetB"] = state["LdsOffsetMetadata"] + ldsNumBytesAlignedMetadata
      ldsNumBytesAB = state["LdsOffsetB"] + ldsNumBytesB

    # lds buffer size for reduction
    ldsNumBytesReduction = state["LocalSplitU"] * state["MacroTile0"] * state["MacroTile1"] * state["ProblemType"]["ComputeDataType"].numBytes() if state["LocalSplitU"] > 1 else 0

    # lds max occupancy
    ldsSizeOccupancy = globalParameters["DeviceLDS"] // state["MaxOccupancy"]
    ldsNumBytesOccupancy = ldsSizeOccupancy

    #print("LdsOffsetB", state["LdsOffsetB"])
    #print("LdsOffsetMetadata", state["LdsOffsetMetadata"])
    #if state["PrefetchGlobalRead"]:
    #  print("LdsOffsetA_BLK", state["LdsOffsetA_Blk"])
    #  print("LdsOffsetB_BLK", state["LdsOffsetB_Blk"])
    #  print("LdsOffsetMetadata_BLK", state["LdsOffsetMetadata_Blk"])

    if state["EnableMatrixInstruction"]:
      if state["DirectToLds"] and state["1LDSBuffer"]:
        reject(state, "1LDSBuffer must be 0 for directToLds")

    if state["1LDSBuffer"] == -1:
      if ldsNumBytesAB  <= max(ldsSizeOccupancy,32768) or \
          (state["ProblemType"]["ComputeDataType"].numBytes() * state["MacroTile0"] * state["MacroTile1"] > 32768*4 and \
            not (ldsNumBytesAB > globalParameters["DeviceLDS"])):
        state["1LDSBuffer"] = 0
      else:
        state["1LDSBuffer"] = 1

    if state["1LDSBuffer"]:
      if not state["PrefetchGlobalRead"]:
        reject(state, "PGR=0 already use 1 LDS buffer only")
      # Should be able to support as long as NO scheduleLocalWrite
      if (not state["ScheduleIterAlg"] == 2) and (not state["ScheduleIterAlg"] == 3) and (state["ScheduleLocalWrite"]):
        reject(state, "1LDSBuffer only support SIA2 or SIA3, or SIA1 without SLW")
      state["LdsOffsetB"] = ldsNumBytesAlignedA
      state["LdsOffsetMetadata"] = state["LdsOffsetB"] + ldsNumBytesAlignedB
      ldsNumBytesAB = ldsNumBytesAlignedA + ldsNumBytesAlignedB + ldsNumBytesMetadata

    # lds size is the greater of the two
    ldsNumBytes = max(ldsNumBytesAB, ldsNumBytesReduction, ldsNumBytesOccupancy)

    if state["NumElementsPerBatchStore"] == -1:
      if ldsNumBytes > 32768 or \
          state["ProblemType"]["ComputeDataType"].numBytes() * state["MacroTile0"] * state["MacroTile1"] > 32768*4:
        state["NumElementsPerBatchStore"] = 0
        state["StorePriorityOpt"] = 0
        state["StoreSyncOpt"] = 0
        state["GroupLoadStore"] = 0
      else:
        state["NumElementsPerBatchStore"] = 16 if not state["ProblemType"]["DataType"].numBytes() == 8 else 1

    if state["StoreRemapVectorWidth"] == -1:
      # use de_read_b64 as default in storeRemap to avoid bank conflict
      defaultRemap = 8 // state["ProblemType"]["DestDataType"].numBytes()
      defaultRemap = max(defaultRemap, state["MacroTile0"]//state["WavefrontSize"])
      if state["EnableMatrixInstruction"]:
        ldsRemapPad = max(defaultRemap, state["MIOutputVectorWidth"])
        ldsNumElementsRemapC = (state["MacroTile0"]+ldsRemapPad)* state["MatrixInstN"] * state["MIWaveGroup"][1]
        computeBytes = state["ProblemType"]["ComputeDataType"].numBytes()
        # max(GlobalAccumulation case, non-GlobalAccumulation)
        ldsNumElementsRemapC = max(ldsNumElementsRemapC, ldsNumElementsRemapC * (computeBytes / state["ProblemType"]["DestDataType"].numBytes()))
        ldsSize = ldsNumElementsRemapC * state["ProblemType"]["DestDataType"].numBytes()
        if not math.log(state["MacroTile0"],2).is_integer() or \
            ldsSize > globalParameters["MaxLDS"] or \
            state["SourceSwap"] or \
            (state["GlobalSplitU"] > 1) and (state["_GlobalAccumulation"] != 'MultipleBuffer') or \
            state["MatrixInstBN"] > 1 and state["MatrixInstN"] == 4 :
          state["StoreRemapVectorWidth"] = 0
        else:
          state["StoreRemapVectorWidth"] = defaultRemap
      else:
        state["StoreRemapVectorWidth"] = defaultRemap

      if not state["SourceSwap"]:
        if not state["StoreRemapVectorWidth"]:
          reject(state, "reject to reduce number of kernels")
        elif state["VectorWidthA"] > 1:
          reject(state, "reject to reduce number of kernels")

    # GuaranteeNoPartial
    if state["ProblemType"]["TLUA"]:
      state["GuaranteeNoPartialA"] = state["AssertFree0ElementMultiple"]%state["GlobalReadVectorWidthA"]==0
    else:
      state["GuaranteeNoPartialA"] = True

    if state["ProblemType"]["TLUB"]:
      state["GuaranteeNoPartialB"] = state["AssertFree1ElementMultiple"]%state["GlobalReadVectorWidthB"]==0
    else:
      state["GuaranteeNoPartialB"] = True

    state["GuaranteeNoPartialMetadata"] = False if state["ProblemType"]["Sparse"] else True

    # SourceSwap
    if state["StoreRemapVectorWidth"]:
      if state["SourceSwap"]:
        reject(state, "SourceSwap not compatible with StoreRemap")
        return
      if state["VectorWidthA"] > 1 or state["VectorWidthB"] > 1:
        reject(state, "VW>1 not compatible with StoreRemap")
        return

    # Sparse problem
    if state["ProblemType"]["Sparse"]:
      if state["PrefetchGlobalRead"] and not state["ExpandPointerSwap"]:
        reject(state, "Sparse A kernel only support PGR with EPS=1.")
        return
      if state["EnableMatrixInstruction"] and state["MIArchVgpr"]:
        reject(state, "Sparse A kernel does not support MIArchVgpr yet.")
        return
      # Not Support Feature
      if state["ProblemType"]["Sparse"] == 1 and state["SourceSwap"] :
        reject(state, "Sparse A kernel cannot support SourceSwap.")
        return
      else:
        if state["ProblemType"]["Sparse"] == 2 and not state["SourceSwap"]:
          reject(state, "Sparse B kernel must enable SourceSwap.")
          return
      state["AssertSummationElementMultiple"] = 8

    # check if need to use lds init Acc vgprs
    state["LdsInitCVgprs"] = False
    if globalParameters["ArchCaps"][isa]["HasAccCD"] and \
         state["EnableMatrixInstruction"] and state["StorePriorityOpt"] and \
         state["ProblemType"]["DataType"].isDouble():
      state["LdsInitCVgprs"] = True

    # force MIArchVgpr when using WMMA
    if state["EnableMatrixInstruction"] and globalParameters["AsmCaps"][isa]["HasWMMA"]:
      state["MIArchVgpr"] = True

    if state["MIArchVgpr"]:
      if not state["EnableMatrixInstruction"]:
        reject(state, "MIArchVgpr only support for MatrixInstruction")
        return

      if globalParameters["AsmCaps"][isa]["HasMFMA"]:
        if not (state["ProblemType"]["ComputeDataType"].isDouble() or \
                state["ProblemType"]["ComputeDataType"].isSingle() or \
                (state["ProblemType"]["ComputeDataType"].isHalf() and state["ProblemType"]["HighPrecisionAccumulate"]) or \
                state["ProblemType"]["ComputeDataType"].isInt32() or \
                state["ProblemType"]["ComputeDataType"].isComplex()):
          reject(state, "MIArchVgpr now only support fp64, fp64c, fp32, fp32c, fp16, int8 MatrixInstruction.")
          return

    #check not support cases and calculate lds resources
    ldsNumBytesRemapC = 0
    if state["StoreRemapVectorWidth"]:
      if not state["EnableMatrixInstruction"]:
        reject(state, "storeRemap only support MatrixInstruction kernel")
        return
      if (state["GlobalSplitU"] > 1) and (state["_GlobalAccumulation"] != 'MultipleBuffer' or state["_GlobalAccumulation"] == 'MultipleBufferSingleKernel'):
        reject(state, "storeRemap doesn't support GlobalSplitU yet, except GSU algorithm 2")
        return
      if packedC0 or packedC1:
        reject(state, "storeRemap doesn't support packedC0 and packedC1 yet")
        return
      if state["MatrixInstBN"] > 1 and state["MatrixInstN"] == 4:
        reject(state, "storeRemap doesn't support MI4x4 multi blocks in N direction yet")
        return
      if not math.log(state["MacroTile0"],2).is_integer():
        reject(state, "storeRemap only supports power-of-2 MT0")
        # TODO - this return should be here, but this is a hotfix,
        # Somehow we have a "Validation Failed" kernel in rocBLAS now (SRVW=4 and MT0=96) and this will stop the whole building process
        # Actions: 1. Hotfix, comment out this "return" temporarily for that invalidated kernel
        #          2. Remove / replace that invalidated kernel
        #          3. Put back this return
        #          4. How to design a better way to prevent from invalid kernel in rocBLAS?
        # return

      storeInstMinWidth = 1 # minimum dwordx1
      storeInstMaxWidth = 4 # maximum dwordx4
      srMinVw = max(storeInstMinWidth, int(storeInstMinWidth/state["ProblemType"]["DestDataType"].numRegisters()))
      numReg  = max(state["ProblemType"]["DestDataType"].numRegisters(), state["ProblemType"]["ComputeDataType"].numRegisters())

      srMaxVw = int(storeInstMaxWidth/numReg)
      # FIXME: Add StoreRemapVectorWidthGSU and StoreRemapVectorWidthNonGSU
      while srMaxVw < state["StoreRemapVectorWidth"]:
        state["StoreRemapVectorWidth"] = state["StoreRemapVectorWidth"] // 2
      if srMinVw > state["StoreRemapVectorWidth"] or srMaxVw < state["StoreRemapVectorWidth"]:
        reject(state, "StoreRemapVectorWidth %u is not allowed for this data type" % state["StoreRemapVectorWidth"])
        return

      if state["StoreRemapVectorWidth"] * state["WavefrontSize"] < state["MacroTile0"]:
        reject(state, "storeRemap: Per wave single global write instruction doesn't enough to write one M column." + \
               " Please use larger StoreRemapVectorWidth.")
        return
      if (state["MacroTile0"]*state["MatrixInstN"])//state["MIWaveGroup"][0] < state["StoreRemapVectorWidth"]*state["WavefrontSize"]:
        reject(state, "storeRemap: number elements of lds less than per wave per local read elements." + \
               " Please use smaller StoreRemapVectorWidth.")
        return
      ldsRemapPad = max(state["StoreRemapVectorWidth"],state["MIOutputVectorWidth"])
      ldsNumBytesRemapC = (state["MacroTile0"]+ldsRemapPad)* state["MatrixInstN"] * state["MIWaveGroup"][1]


      computeBytes = state["ProblemType"]["ComputeDataType"].numBytes()
      multiplierGSU = computeBytes
      if state["ProblemType"]["DestDataType"].numBytes() > state["ProblemType"]["DataType"].numBytes():
        # Determine ratio of output to input element size.
        # SRVW remaps output so we need to scale up resources.
        multiplier = state["ProblemType"]["DestDataType"].numBytes()
      else:
        multiplier = state["ProblemType"]["DataType"].numBytes()

      ldsNumBytesRemapCNonGSU = ldsNumBytesRemapC * multiplier
      ldsNumBytesRemapCGSU    = ldsNumBytesRemapC * multiplierGSU
      ldsNumBytesRemapC *= max(multiplier, multiplierGSU)


      #print("ldsNumBytesRemapC=%u" % ldsNumBytesRemapC)

      # if LDS is bound by RemapC (SRVW), then 1LDSBuffer actually doesn't help in SIA3
      # since LDS usage couldn't be reduced
      if state["1LDSBuffer"] and (state["ScheduleIterAlg"] == 3) and (ldsNumBytes < ldsNumBytesRemapC):
        # TODO- Remove this DataType test condition,
        # Currently we do this test is just because we don't want to affect existing logic in rocBLAS
        if state["ProblemType"]["DataType"].isInt8():
          reject(state, "LDS usage is bound be StoreRemap, thus 1LDSBuffer wouldn't have any help. Skip.")
          return

      ldsNumBytes = max(ldsNumBytes, ldsNumBytesRemapC)

    state["LdsOffsetBias"] = 0  # TODO: ldsBiasOffset = ldsNumBytesAB
    state["LdsOffsetBiasNonGSU"] = 0
    state["LdsOffsetBiasGSU"] = 0

    # TODO: Should change name to LdsOffsetEpilogue or something.
    if state["StoreRemapVectorWidth"]:
      state["LdsOffsetBiasNonGSU"] = ldsNumBytesRemapCNonGSU
      state["LdsOffsetBiasGSU"] = ldsNumBytesRemapCGSU
      state["LdsOffsetBias"] = ldsNumBytesRemapC

    epilogueSize = 0
    # Bias
    if state["ProblemType"]["UseBias"]:
      # Currently all offsets starts from 0
      if state["ProblemType"]["Gradient"]:
        if state["ProblemType"]["BiasSrc"] == "A":
          tile01 = state["ProblemType"]["Index01A"]
        elif state["ProblemType"]["BiasSrc"] == "B":
          tile01 = state["ProblemType"]["Index01B"]
        elif state["ProblemType"]["BiasSrc"] == "D":
          tile01 = -1
        else:
          assert 0 and "Unsupported tile01 for bias lds calculation."
        # Don't need to calculate lds bias
        if tile01 > -1:
          maxKId = state["WavefrontSize"] // ((state["MatrixInstM"] if (tile01 == 0) else state["MatrixInstN"]) * state["MatrixInstB"])
          for dataType in state["ProblemType"]["BiasDataTypeList"]:
            epilogueSize = max(epilogueSize, state["MacroTile%d"%tile01] * maxKId * dataType.numBytes())
      else:
        epilogueSize = state["NumThreads"] * state["ProblemType"]["ComputeDataType"].numBytes()
    # Calculate max ldsNumBytes for other epilogues
    if state["ProblemType"]["UseScaleAlphaVec"]:
      epilogueSize += state["NumThreads"] * state["ProblemType"]["ComputeDataType"].numBytes()
    if state["ProblemType"]["UseScaleAB"] == "Vector":
      epilogueSize += state["NumThreads"] * 2 * state["ProblemType"]["ComputeDataType"].numBytes()
    ldsNumBytes = max(ldsNumBytes, state["LdsOffsetBias"] + epilogueSize)

    state["LdsBytesNoAmax"] = ldsNumBytes
    if state["ProblemType"]["OutputAmaxD"]:
      # used in reduce inter wave
      # 4 data * half_wave_num * amax bytePerE
      num_workItems = state["NumThreads"]
      half_wave_size = state["WavefrontSize"] // 2
      amaxBPE = state["ProblemType"]["DataTypeAmaxD"].numBytes()
      ldsAmaxDBytes = 4 * (num_workItems // half_wave_size) * amaxBPE
      ldsNumBytes += ldsAmaxDBytes

    state["LdsNumBytes"] = ldsNumBytes
    ldsSize = ldsNumBytes
    if ldsSize > globalParameters["MaxLDS"]:
      reject(state, "Kernel Uses %u > %u bytes of LDS" % ( ldsSize, globalParameters["MaxLDS"]))
      return

    # LoopUnroll  = DepthU / LocalSplitU
    if "LocalSplitU" in state:
      state["LoopUnroll"] = state["DepthU"] // state["LocalSplitU"]
    if state["LoopUnroll"] * state["LocalSplitU"] != state["DepthU"]:
      state["Valid"] = False
    if state["KernelLanguage"] != "Assembly" and state["InnerUnroll"] != 1:
      reject(state, "InnerUnroll only supported on assembly")
    state["LoopUnroll"] //= state["InnerUnroll"]

    if 0:
      print("info: ", pvar(state, "LoopUnroll"), " LDS Stats:", pvar(state, "LdsOffsetA"), pvar(state, "LdsOffsetB"))
      print("info: ", pvar(state["ProblemType"], "TLUA"), \
          pvar(state, "NumLoadsCoalescedA"), pvar(state, "NumLoadsPerpendicularA"), \
          pvar(state, "LSCA"), pvar(state, "LSPA"))
      print("info:", pvar(state["ProblemType"], "TLUB"), \
          pvar(state, "NumLoadsCoalescedB"), pvar(state, "NumLoadsPerpendicularB"), \
          pvar(state, "LSCB"), pvar(state, "LSPB"))

    state["LoopIters"] = state["LoopUnroll"]
    if state["EnableMatrixInstruction"]:
      state["LoopIters"] //= state["MatrixInstK"]

    if state["LoopIters"] < 1:
      reject(state, "LoopIters need to greater than 0")
      return

    # Since we use PLR >= LoopIters for allocating numberOfIters vgprBuffer for a while
    # we need to support both PLR >= LoopIters and CLR parameter for solutions in rocBLAS
    if state["ClusterLocalRead"] and state["PrefetchLocalRead"] >= state["LoopIters"] and not state["ScheduleIterAlg"] == 2:
      state["ClusterLocalRead"] = 0
      state["PrefetchLocalRead"] = 0
    if not state["EnableMatrixInstruction"]:
      state["ClusterLocalRead"] = 0
      state["PrefetchLocalRead"] = 0

    # reject iterations are not enough to use wider local read
    if state["EnableMatrixInstruction"] and state["PrefetchLocalRead"] > 0:
      # Multiple = WLR-size / input-size = how many iters could be covered by one WLR ?
      wlrMultiple = state["LocalReadVectorWidth"]//state["MIInputPerThread"]
      if wlrMultiple == 0:
        reject(state, "LocalReadVectorWidth %u is less than MIInput" % (state["LocalReadVectorWidth"]))
        return
      # for example, if the original ds_read is b32...
      #   1. if LoopIters = 5 (b32 x 5 times), WLR-Multiple = 2 (b64), then we can fit the WLR
      #   2. if LoopIters = 2 (b32 x 2 times), WLR-Multiple = 4 (b128), this is not allowed
      #   3. if LoopIters = 2 (b32 x 2 times), WLR-Multiple = 2 (b64), this is allowed
      if state["LoopIters"] % wlrMultiple != 0:
        reject(state, "LocalReadVectorWidth %u cannot be distributed evenly, LoopIters %u should be divisible by WLR-Multiple %u" \
          % (state["LocalReadVectorWidth"], state["LoopIters"], wlrMultiple))

      if state["LoopIters"] - (state["PrefetchLocalRead"] * wlrMultiple) < 0 :
        reject(state, "with PrefetchLocalRead %u LoopIters %u LocalReadVectorWidth %u, not enough LoopIters to prefetch %ux%u iterations, " \
          % (state["PrefetchLocalRead"],state["LoopIters"],state["LocalReadVectorWidth"], state["PrefetchLocalRead"] , wlrMultiple) )

    # # reject conditions with lower performance
    # if state["ScheduleIterAlg"] == 2 and \
    # (state["ExpandPointerSwap"] != 1 or state["LoopIters"] != 1 or state["ScheduleGlobalRead"] != 1):
    #   reject(state, "ScheduleIterAlg 2 only work with EPS1_SGR1, LoopIter=1")

    if state["TransposeLDS"] == 1:
      if not state["EnableMatrixInstruction"]:
        reject(state, "TransposeLds Supports only in MatrixInstruction=1")
      if state["ProblemType"]["TLUA"] and state["ProblemType"]["TLUB"]:
          # TODO: Now in rocBLAS, lot of logic yamls are Type=NT and TLDS=1? Why aren't they rejected and how to get rid of them?
          reject(state, "TransposeLds requires TLUA=0 or TLUB=0")
    if state["EnableMatrixInstruction"]:
      # enable widerLocalRead
      if state["LocalReadVectorWidth"] > state["MIInputPerThread"]:
        # wider localRead support 2 types
        # 1. prefetch all lds to register
        # 2. using larger InnerUnroll
        if not (state["PrefetchLocalRead"] >= state["LoopIters"] and state["InnerUnroll"] == 1) and \
            not state["ClusterLocalRead"] and \
            not state["InnerUnroll"] >= state["LocalReadVectorWidth"] // state["MIInputPerThread"]:
          reject(state, "wider localRead only support ClusterLocalRead or (InnerUnroll > WiderLocalReadxN)")

    if state["GlobalReadPerMfma"] > 1 and state["PrefetchGlobalRead"] == 2:
      reject(state, "GlobalReadPerMfma need to be 1 if PGR2")

    if state["UseInstOffsetForGRO"] == -1:
      state["UseInstOffsetForGRO"] = 1 if state["DirectToLds"] else 0

    state["ULSGRODoubleG2L"] = 0
    if state["UnrollLoopSwapGlobalReadOrder"] == 1:
      if state["GlobalReadVectorWidthA"] != state["GlobalReadVectorWidthB"]:
        # TODO: Add a configuration to schedule better.
        state["ULSGRODoubleG2L"] = 1
      if state["ExpandPointerSwap"] == 1:
        reject(state, "ExpandPointerSwap need to be 0 if UnrollLoopSwapGlobalReadOrder")
      if state["PrefetchGlobalRead"] != 2:
        reject(state, "PrefetchGlobalRead need to be 2 if UnrollLoopSwapGlobalReadOrder")
      if state["ProblemType"]["DataTypeA"].numBytes() != state["ProblemType"]["DataTypeB"].numBytes():
        reject(state, "UnrollLoopSwapGlobalReadOrder doesn't support mixed precision.")

    # guard against out of bounds reads
    # None: don't guard against ou
    # ShiftPtr: shift read pointers to be in bounds, then unshift registers (source & assembly),
    # ShiftPtr does not support very small problem dims < global load vector width since the shift
    # would move outside the array bounds.
    # If GLVW==1 or Assert*ElementMultiple for the coalesced dim is > GRVW, then shifting is not
    # necessary and the shift/unshift code will not be generated
    state["EdgeType"] = "ShiftPtr" # Use ShiftPtr by default

    # Precise bounds check uses the "num_records" field in the buffer to
    # precisely detect when we are inbounds or not.  Only a one-dimensional
    # check is used since this is faster and also for computation we only
    # need to ensure that none of the loads fault.  threads which are
    # computing bogus sections of the C tile will later be ignored.
    # precise checking only works when all elements of the load are in-bounds
    # since if the vload crosses boundary we ignore all components not just the
    # ones that are OOB. See comments for groOffsetInMacroTile in KernelWriterAssembly.py
    #
    # So check for the cases where the unroll loop can
    # generate partial loads here and reject PBC solutions:
    # For non-TLU the free dim is in perp dim - should always be TRUE?  TODO

    #--
    # ShiftPtr can't use UseSgprForGRO since it needs to modify the VGPR pointers
    if bufferLoad and state["_UseSgprForGRO"] and state["EdgeType"]=="ShiftPtr":
      if not state["GuaranteeNoPartialA"] or not state["GuaranteeNoPartialB"] or not state["GuaranteeNoPartialMetadata"]:
        state["_UseSgprForGRO"] = False
        #reject(state, "PBC with wide load has insufficient overlap guarantees- try GRVW=1 or adding appropriate Assert*ElementMultiple")




    if state["EnableMatrixInstruction"]:
      cont1 = not state["GuaranteeNoPartialB"]
      cont2 = ((state["MatrixInstN"] % state["GlobalReadVectorWidthB"]) != 0)
      if cont1 and cont2:
        reject(state, "MatrixInstN %u %% GlobalReadVectorWidthB %u must be 0" % \
          (state["MatrixInstN"], state["GlobalReadVectorWidthB"]))

    # Use SGPR to store an offset from GlobalReadOffsetA+0.
    # (as opposed to using dedicated VGPR for each GRO
    # Requires preciseBounds check since we rely on the buffer bounds check, not
    # individual vector registers doing bounds compares.

    if state["_UseSgprForGRO"] == -1:
      # Don't use SGPR if it looks like we might not have enough - better to leave PBC enabled even if we have to use VGPR
      # 40 is based on current SGPR usage, this may need to be tuned in the future:
      numLoadsA = state["NumLoadsCoalescedA"]*state["NumLoadsPerpendicularA"]
      numLoadsB = state["NumLoadsCoalescedB"]*state["NumLoadsPerpendicularB"]
      numLoadsM = 0
      if state["ProblemType"]["Sparse"] and not state["DirectToVgprSparseMetadata"]:
        numLoadsM = state["NumLoadsCoalescedMetadata"]*state["NumLoadsPerpendicularMetadata"]
      if numLoadsA + numLoadsB + numLoadsM > 35: # force _UseSgprForGRO = 0 if DirectToVgpr is enabled
        #print "info: Disabling UseSgprForGRO since predicting too many SGPR will be used"
        state["_UseSgprForGRO"] = 0
      else:
        state["_UseSgprForGRO"] = 1


    if packedC0 and not state["GuaranteeNoPartialA"]:
      reject(state, "packedC0 requires GuaranteeNoPartialA")
    if packedC1 and not state["GuaranteeNoPartialB"]:
      reject(state, "packedC1 requires GuaranteeNoPartialB")

    if packedC0 or packedC1:
      state["_UseSgprForGRO"] = 0

      if state["EdgeType"] != "ShiftPtr":
        reject(state, "Packed dims requires EdgeType==ShiftPtr")
      if state["KernelLanguage"] == "Assembly":
        if not bufferLoad:
          reject(state, "Packed dims for Assembly requires BufferLoad")

    if packedC0: # VectorWidth must not span tensor dim
      if state["KernelLanguage"] == "Source":
        if state["AssertFree0ElementMultiple"]<state["VectorWidthA"]:
          reject(state, "packedC0 Source requires AF0EM>=VectorWidth (for loads and stores)")
      else:
        if state["AssertFree0ElementMultiple"]<state["VectorWidthA"]\
          or state["AssertFree0ElementMultiple"] == 1:
            if state["VectorStore"] <= 0:
              state["_VectorStore"] = 0
            else:
              reject(state, "packedC0 Assembly requires AF0EM>=VectorWidth or not VectorStore (for stores)")

    state["AssignedDerivedParameters"] = True

    # UnrollLoopEfficiencyEnable does not work with f16/bf16/int8x4
    if globalParameters["UnrollLoopEfficiencyEnable"] and (state["ProblemType"]["DataType"].isHalf() or \
       state["ProblemType"]["DataType"].isBFloat16() or state["ProblemType"]["DataType"].isInt8x4()):
      reject(state, "UnrollLoopEfficiencyEnable does not support f16/bf16/int8x4")

    # UnrollLoopEfficiencyEnable supports only ThreadTile0,1=[6,4] or [4,6] or [4,4] or [6.6] or [8,4] or [4,8]
    if globalParameters["UnrollLoopEfficiencyEnable"] and \
      not ((state["ThreadTile0"] == 6 and state["ThreadTile1"] == 4) or \
           (state["ThreadTile0"] == 4 and state["ThreadTile1"] == 6) or \
           (state["ThreadTile0"] == 4 and state["ThreadTile1"] == 4) or \
           (state["ThreadTile0"] == 6 and state["ThreadTile1"] == 6) or \
           (state["ThreadTile0"] == 8 and state["ThreadTile1"] == 4) or \
           (state["ThreadTile0"] == 4 and state["ThreadTile1"] == 8)):
      reject(state, "UnrollLoopEfficiencyEnable does not support ThreadTile0,1 = [%u,%u]"%(state["ThreadTile0"], state["ThreadTile1"]))

    # Set E
    if state["ProblemType"]["UseE"]:
      if (state["_GlobalAccumulation"] == 'SingleBuffer') and state["GlobalSplitU"] > 1:
        reject(state, "GlobalSplitU > 1 only compatible with MultipleBuffer")
      if len(state["PackedC1IndicesX"]) > 1:
        reject(state, "Use E does not support len(PackedC1IndicesX) > 1.")
      if not state["BufferStore"]:
        reject(state, "Use E only supports BufferStore due to no suppress no store.")
      if state["StoreRemapVectorWidth"] and (state["GlobalSplitU"] == 1):
        reject(state, "Use E does not support StoreRemapVectorWidth if GSU == 1.")
      if state["GroupLoadStore"]:
        reject(state, "Use E does not support GroupLoadStore.")

    # Activation
    # Function call is set to false if GSU != 1 or Activation is not fused or ActivationType is not All.
    if not (state["ActivationFused"] and state["ProblemType"]["ActivationType"] == 'all') \
      and state["ActivationFuncCall"]:
      state["ActivationFuncCall"] = False

    if state["ActivationAlt"]:
      reject(state, "Currently does not accept ActivationAlt.")

    # Bias reduction
    if state["ProblemType"]["UseBias"] and state["ProblemType"]["Gradient"]:
      if (state["_GlobalAccumulation"] == 'SingleBuffer') and state["GlobalSplitU"] > 1:
        reject(state, "GlobalSplitU > 1 only compatible with MultipleBuffer for bias reduction")
      if len(state["PackedC1IndicesX"]) > 1:
        reject(state, "Bias reduction does not support len(PackedC1IndicesX) > 1.")
      if not state["BufferStore"]:
        reject(state, "Bias reduction only supports BufferStore due to no suppress no store.")
      if state["StoreRemapVectorWidth"] and (state["GlobalSplitU"] == 1):
        reject(state, "Bias reduction does not support StoreRemapVectorWidth if GSU == 1.")
      if state["GroupLoadStore"]:
        reject(state, "Bias reduction does not support GroupLoadStore.")

    # Bias and ScaleAlphaVec
    if state["ProblemType"]["UseBias"] != 0 and state["ProblemType"]["UseScaleAlphaVec"] != 0 and state["ProblemType"]["UseBias"] != state["ProblemType"]["UseScaleAlphaVec"]:
      reject(state, "When both UseBias and UseScaleAlphaVec are enabled then UseBias and UseScaleAlphaVec must have same settings.")

    # ScaleAB or ScaleABVec
    if state["ProblemType"]["DataTypeA"] != state["ProblemType"]["DataTypeB"] and \
      state["ProblemType"]["DataTypeA"] != state["ProblemType"]["DataType"] and \
      state["ProblemType"]["UseScaleAB"] == "Vector":
      reject("Currently does not support using scaleABVec if DataTypeA != DataTypeB != DataType.")

    if state["ProblemType"]["UseScaleAB"] and state["OptNoLoadLoop"]:
      # Hard to check alpha == 1.0 directly
      # Turn off ONLL for now
      # TODO: support ONLL if necessary
      state["OptNoLoadLoop"] = 0

    # if state["GlobalSplitU"] > 1:
    #   if state["ProblemType"]["SupportUserArgs"] and state["_GlobalAccumulation"] != 'MultipleBufferSingleKernel':
    #     reject(state, "Currently SupportUserArgs does not support GSU > 1.")

    if state["_GlobalAccumulation"] == 'MultipleBufferSingleKernel':
      if (state["NumElementsPerBatchStore"] == 1):
        reject(state, "too many store at MultipleBufferSingleKernel direct reject")
      if state["ProblemType"]["UseScaleCD"]:
        reject(state, "MultipleBufferSingleKernel not support UseScaleCD yet")
      if state["ProblemType"]["UseE"]:
        reject(state, "MultipleBufferSingleKernel not support UseE yet")
      if state["ProblemType"]["BiasSrc"] != "D":
        reject(state, "MultipleBufferSingleKernel not support BiasSrc not D yet")
      if state["ProblemType"]["DataType"].isDouble():
        reject(state, "MultipleBufferSingleKernel not support " + str(state["ProblemType"]["DataType"])  + " yet")
      if state["ProblemType"]["Sparse"] != 0:
        reject(state, "MultipleBufferSingleKernel not support sparse yet")

    #Need to force disabling PreloadKernArgs if compiler does not support
    #Can not just reject the solution since the user library may find any solutions
    if state["PreloadKernArgs"]:
      hipccver = globalParameters['HipClangVersion'].split(".")
      hipccMaj = int(hipccver[0])
      hipccPatch = int(hipccver[2].split("-")[0])
      if not (hipccMaj >= 6 and hipccPatch >= 32650 and (isa == (9, 0, 10) or isa[:2] == (9, 4))):
        #print("Force to Disable PreloadKernArgs since this hipcc version doesn't support",)
        state["PreloadKernArgs"] = 0

  ########################################
  # create a dictionary with booleans on whether to include parameter in name
  @staticmethod
  def getMinNaming(objs):
    nonCKObjs = [obj for obj in objs if not isCustomKernelConfig(obj)]

    # early return
    if len(nonCKObjs) == 0:
      return {}

    # determine keys
    requiredParameters = {}
    if isinstance(nonCKObjs[0], Solution):
      keys = list(nonCKObjs[0]._state.keys())
    else:
      keys = list(nonCKObjs[0].keys())
    # only 1, rather than name being nothing, it'll be everything
    if len(nonCKObjs) == 1:
      for key in keys:
        if key in list(validParameters.keys()):
          requiredParameters[key] = False
    else:
      for key in keys:
        required = False
        if key in list(validParameters.keys()):
          for i in range(1, len(nonCKObjs)):
            if nonCKObjs[0][key] != nonCKObjs[i][key]:
              required = True
              break
        if required:
          requiredParameters[key] = True
        else:
          requiredParameters[key] = False

    requiredParameters["GlobalSplitU"] = True
    requiredParameters["WorkGroupMapping"] = True

    if "MatrixInstM" in nonCKObjs[0]._state:
      # Use MIWaveGroup and MIWaveTile instead of WG and MT
      requiredParameters["MIWaveTile"]  = True
      requiredParameters["ThreadTile"]  = False

    requiredParameters["ProblemType"]       = False # always prepended
    requiredParameters["MacroTile0"]        = False # always prepended
    requiredParameters["MacroTile1"]        = False # always prepended
    requiredParameters["DepthU"]            = False # always prepended
    requiredParameters["MatrixInstruction"] = False # always prepended
    requiredParameters["MatrixInstM"]       = False # always prepended
    requiredParameters["MatrixInstN"]       = False # always prepended
    requiredParameters["MatrixInstK"]       = False # always prepended
    requiredParameters["MatrixInstB"]       = False # always prepended
    requiredParameters["MatrixInstBM"]      = False # always prepended
    requiredParameters["MatrixInstBN"]      = False # always prepended
    requiredParameters["CustomKernelName"]  = False # Will not affect naming

    requiredParameters["Kernel"]            = True  # distinguish kernels from solutions
                                                    # for single-source compilation
    return requiredParameters

  ########################################
  @ staticmethod
  def getKeyNoInternalArgs(state):
    state_copy = deepcopy(state)

    state_copy["ProblemType"]["GroupedGemm"] = False

    if globalParameters["SplitGSU"]:
      state_copy["GlobalSplitU"] = "M" if (state_copy["GlobalSplitU"] > 1) else state_copy["GlobalSplitU"]
    elif state["GlobalSplitU"] > 0:
      state_copy["GlobalSplitU"] = "M"
    state_copy["WorkGroupMapping"] = "M"
    state_copy["WorkGroupMappingXCC"] = "M"
    state_copy["WorkGroupMappingXCCGroup"] = "M"
    state_copy["StaggerU"] = "M"
    state_copy["StaggerUStride"] = "M"
    state_copy["StaggerUMapping"] = "M"
    state_copy["GlobalSplitUCoalesced"] = "M"
    state_copy["GlobalSplitUWorkGroupMappingRoundRobin"] = "M"

    return state_copy

  @ staticmethod
  def getNameFull(state):
    requiredParameters = {}
    for key in state:
      if key in list(validParameters.keys()):
        requiredParameters[key] = True
    if "MatrixInstM" in state:
      # Use MIWaveGroup and MIWaveTile instead of WG and MT
      requiredParameters["MIWaveTile"]  = True
      requiredParameters["ThreadTile"]  = False
    return Solution.getNameMin(state, requiredParameters)

  ########################################
  # Get Name Min
  @ staticmethod
  def getNameMin(state, requiredParameters, ignoreInternalArgs = False):
    if isCustomKernelConfig(state):
      return state["CustomKernelName"]

    components = []

    backup = state["ProblemType"]["GroupedGemm"]
    if ignoreInternalArgs:
      state["ProblemType"]["GroupedGemm"] = False

    if "ProblemType" in state:
      components.append(f'{str(state["ProblemType"])}')
      # name += str(state["ProblemType"]) + "_"

    if ignoreInternalArgs:
      state["ProblemType"]["GroupedGemm"] = backup

    if "MacroTile0" in state \
        and "MacroTile1" in state \
        and "DepthU" in state:
      components.append(f'{Solution.getParameterNameAbbreviation("MacroTile")}{state["MacroTile0"]}x{state["MacroTile1"]}x{state["DepthU"]}')

    if "MatrixInstM" in state:
      components.append(f'{Solution.getParameterNameAbbreviation("MatrixInstruction")}{state["MatrixInstM"]}x{state["MatrixInstN"]}x{state["MatrixInstB"]}')

    backup = state["GlobalSplitU"]

    if ignoreInternalArgs:
      if globalParameters["SplitGSU"]:
        state["GlobalSplitU"] = "M" if (state["GlobalSplitU"] > 1) else state["GlobalSplitU"]
      elif state["GlobalSplitU"] > 0:
        requiredParameters["GlobalSplitU"] = False
      requiredParameters["WorkGroupMapping"] = False
      requiredParameters["WorkGroupMappingXCC"] = False
      requiredParameters["WorkGroupMappingXCCGroup"] = False
      requiredParameters["StaggerU"] = False
      requiredParameters["StaggerUStride"] = False
      requiredParameters["StaggerUMapping"] = False
      requiredParameters["GlobalSplitUCoalesced"] = False
      requiredParameters["GlobalSplitUWorkGroupMappingRoundRobin"] = False

    useWaveTile, useThreadTile = requiredParameters.get("MIWaveTile", False), requiredParameters.get("ThreadTile", False)

    if 'MatrixInstM' in state:
      requiredParameters["MIWaveTile"] = True
      requiredParameters["ThreadTile"] = False
    else:
      requiredParameters["MIWaveTile"] = False
      requiredParameters["ThreadTile"] = True

    components.append('SN')
    for key in sorted(state.keys()):
      if key in requiredParameters and key[0] != '_':
        if requiredParameters[key] and key != "CustomKernelName":
          components.append(f'{Solution.getParameterNameAbbreviation(key)}{Solution.getParameterValueAbbreviation(key, state[key])}')

    state["GlobalSplitU"] = backup
    requiredParameters["GlobalSplitU"] = True
    requiredParameters["WorkGroupMapping"] = True
    requiredParameters["WorkGroupMappingXCC"] = True
    requiredParameters["WorkGroupMappingXCCGroup"] = True
    requiredParameters["StaggerU"] = True
    requiredParameters["StaggerUStride"] = True
    requiredParameters["StaggerUMapping"] = True
    requiredParameters["GlobalSplitUCoalesced"] = True
    requiredParameters["GlobalSplitUWorkGroupMappingRoundRobin"] = True
    requiredParameters["MIWaveTile"] = useWaveTile
    requiredParameters["ThreadTile"] = useThreadTile

    return '_'.join(components)

  ########################################
  # create a dictionary of lists of parameter values
  @staticmethod
  def getSerialNaming(objs):
    data = {}
    for obj in objs:
      for paramName in sorted(obj.keys()):
        if paramName in validParameters.keys():
          paramValue = obj[paramName]
          if paramName in data:
            if paramValue not in data[paramName]:
              data[paramName].append(paramValue)
          else:
            data[paramName] = [ paramValue ]
    maxObjs = 1
    for paramName in data:
      if not isinstance(data[paramName][0], dict):
        data[paramName] = sorted(data[paramName])
      maxObjs *= len(data[paramName])
    numDigits = len(str(maxObjs))
    return [ data, numDigits ]

  ########################################
  # Get Name Serial
  @ staticmethod
  def getNameSerial(state, serialNaming):
    data = serialNaming[0]
    numDigits = serialNaming[1]

    serial = 0
    multiplier = 1
    for paramName in sorted(state.keys()):
      if paramName in list(validParameters.keys()):
        paramValue = state[paramName]
        paramData = data[paramName]
        paramNameMultiplier = len(paramData)
        if paramValue in paramData:
          paramValueIdx = paramData.index(paramValue)
        serial += paramValueIdx * multiplier
        multiplier *= paramNameMultiplier
    name = "%s%0*u" % ("S" if isinstance(state, Solution) else "K", \
        numDigits, serial)
    return name


  ########################################
  @ staticmethod
  def getParametersIndented(state, indent):
    s = ""
    s += "%sProblemType: %s\n" % (indent, str(state["ProblemType"]))
    for key in sorted(state):
      s += "%s%s: %s\n" % (indent, str(key), str(state[key]))
    return s

  ########################################
  @ staticmethod
  @ lru_cache(maxsize=None)
  def getParameterNameAbbreviation( name: str ):
    return ''.join(c for c in name if c.isupper())

  ########################################

  class NonprimitiveParameterValueException(Exception):
    pass

  @ staticmethod
  @ lru_cache(maxsize=None)
  def getPrimitiveParameterValueAbbreviation(key, value):
    if isinstance(value, str):
      return Solution.getParameterNameAbbreviation(value)
    elif isinstance(value, bool):
      return "1" if value else "0"
    elif isinstance(value, int):
      if value >= 0:
        return "%u" % value
      else: # -1 -> n1
        return "n%01u" % abs(value)
    elif isinstance(value, ProblemType):
      return str(value)
    elif isinstance(value, float):
      val1 = int(value)
      val2 = int(round(value*100)) - int(value)*100
      if val2 > 0:
        s =  "%dp%s" % (val1,str(val2).zfill(2))
      else:
        s = "%d" % (val1)
      return s

  ########################################

  @ staticmethod
  def getParameterValueAbbreviation( key, value ):
    if key == "ISA":
      return f"{value[0]}{value[1]}{value[2]:x}"

    compositieTypes = (dict, list, tuple,)

    if not isinstance(value, compositieTypes):
      return Solution.getPrimitiveParameterValueAbbreviation(key, value)
    elif isinstance(value, tuple):
      return ''.join(str(v) for v in value)
    elif isinstance(value, list):
      return '_'.join(Solution.getParameterValueAbbreviation(key, v) for v in value)
    elif isinstance(value, dict):
      return "_".join(f"{pos:d}{k:d}" for pos,k in value.items())
    else:
      printExit('Parameter {key}={value} is new object type ({t})'.format(key=key, value=value, t=type(value)))
      return str(value)

  ##########################
  # make class look like dict
  def keys(self):
    return list(self._state.keys())

  def __len__(self):
    return len(self._state)

  def __iter__(self):
    return iter(self._state)

  def __getitem__(self, key):
    return self._state[key]

  def __setitem__(self, key, value):
    self._name = None
    self._state[key] = value

  def __str__(self):
    if self._name is None:
      self._name = Solution.getNameFull(self._state)
    return self._name

  def __repr__(self):
    return self.__str__()

  def getAttributes(self):
    return self._state

  def __hash__(self):
    return hash(str(self) + self._state.get("codeObjectFile", ""))
    #return hash(self.getAttributes())

  def __eq__(self, other):
    #return isinstance(other, Solution) and self.getAttributes() == other.getAttributes()
    return isinstance(other, Solution) and str(self) == str(other)

  def __ne__(self, other):
    result = self.__eq__(other)
    if result is NotImplemented:
      return result
    return not result<|MERGE_RESOLUTION|>--- conflicted
+++ resolved
@@ -2009,15 +2009,12 @@
       state["1LDSBuffer"] = 1
       print2("\nSet SIA=2, force PrefetchLocalRead=1, ExpandPointerSwap=1, 1LDSBuffer=1")
 
-<<<<<<< HEAD
-=======
     if not globalParameters["AsmCaps"][isa]["HasNTModifier"]:
       # force to disable nt flag if it is not supported by arch
       for ch in ["", "A", "B", "C", "D", "E", "WS", "Metadata"]:
         if state["NonTemporal%s"%ch] >= 4:
           state["NonTemporal%s"%ch] -= 4
 
->>>>>>> 9ca3d958
     if state["WavefrontSize"] == 32 and not globalParameters["ArchCaps"][isa]["HasWave32"]:
       reject(state, "WavefrontSize=32 not supported for ISA {}".format(isa))
 
