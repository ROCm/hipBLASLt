--- conflicted
+++ resolved
@@ -394,11 +394,7 @@
 
         return self.elementCoord0, self.elementCoord1
 
-<<<<<<< HEAD
-    def setupStoreElementsForBatch(self, kernel, gwvw, batchElements, batchElementSgprs, isOptNLL, biasDim, isWorkspace=False):
-=======
-    def setupStoreElementsForBatch(self, kernel, gwvw, batchElements, batchElementSgprs, isOptNLL, factorDim):
->>>>>>> e7999e17
+    def setupStoreElementsForBatch(self, kernel, gwvw, batchElements, batchElementSgprs, isOptNLL, factorDim, isWorkspace=False):
 
         self.elementAddr              = []
         self.elementDataE             = []
