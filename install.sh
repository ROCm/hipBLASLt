#!/usr/bin/env bash

# ########################################################################
# Copyright (C) 2022-2024 Advanced Micro Devices, Inc. All rights reserved.
#
# Permission is hereby granted, free of charge, to any person obtaining a copy
# of this software and associated documentation files (the "Software"), to deal
# in the Software without restriction, including without limitation the rights
# to use, copy, modify, merge, publish, distribute, sublicense, and/or sell cop-
# ies of the Software, and to permit persons to whom the Software is furnished
# to do so, subject to the following conditions:
#
# The above copyright notice and this permission notice shall be included in all
# copies or substantial portions of the Software.
#
# THE SOFTWARE IS PROVIDED "AS IS", WITHOUT WARRANTY OF ANY KIND, EXPRESS OR IM-
# PLIED, INCLUDING BUT NOT LIMITED TO THE WARRANTIES OF MERCHANTABILITY, FITNESS
# FOR A PARTICULAR PURPOSE AND NONINFRINGEMENT. IN NO EVENT SHALL THE AUTHORS OR
# COPYRIGHT HOLDERS BE LIABLE FOR ANY CLAIM, DAMAGES OR OTHER LIABILITY, WHETHER
# IN AN ACTION OF CONTRACT, TORT OR OTHERWISE, ARISING FROM, OUT OF OR IN CONNE-
# CTION WITH THE SOFTWARE OR THE USE OR OTHER DEALINGS IN THE SOFTWARE.
#
# ########################################################################

#set -x #echo on

# #################################################
# helper functions
# #################################################
function display_help()
{
  echo "hipBLASLt build & installation helper script"
  echo "./install [-h|--help] "
  echo "    [-h|--help] prints this help message"
#  echo "    [--prefix] Specify an alternate CMAKE_INSTALL_PREFIX for cmake"
  echo "    [-i|--install] install after build"
  echo "    [-d|--dependencies] install build dependencies"
  echo "    [-t|--test_local_path] Specify a local path for Tensile instead of remote GIT repo"
  echo "    [-a|--architecture] Set GPU architecture target(s), e.g., all, gfx90a:xnack+;gfx90a:xnack-"
  echo "    [--cpu_ref_lib <lib>] specify library to use for CPU reference code in testing (blis or lapack)"
  echo "    [-c|--clients] build library clients too (combines with -i & -d)"
  echo "    [-r]--relocatable] create a package to support relocatable ROCm"
  echo "    [-g|--debug] -DCMAKE_BUILD_TYPE=Debug (default is =Release)"
  echo "    [-k|--relwithdebinfo] -DCMAKE_BUILD_TYPE=RelWithDebInfo"
  echo "    [--hip-clang] build library for amdgpu backend using amdclang"
  echo "    [--static] build static library"
  echo "    [--address-sanitizer] build with address sanitizer"
  echo "    [--codecoverage] build with code coverage profiling enabled"
  echo "    [--gprof] enable profiling functionality with GNU gprof"
  echo "    [--keep-build-tmp] do not remove the temporary build artifacts or build_tmp"
  echo "    [--logic-yaml-filter] logic filter for developer, example: gfx942/Equality/* for building equality of gfx942 only"
}

# This function is helpful for dockerfiles that do not have sudo installed, but the default user is root
# true is a system command that completes successfully, function returns success
# prereq: ${ID} must be defined before calling
supported_distro( )
{
  if [ -z ${ID+foo} ]; then
    printf "supported_distro(): \$ID must be set\n"
    exit 2
  fi
  
  case "${ID}" in
    ubuntu|centos|almalinux|rhel|fedora|sles|opensuse-leap|mariner|azurelinux)
        true
        ;;
    *)  printf "This script is currently supported on Ubuntu, CentOS, RHEL, Fedora, SLES, mariner and azurelinux\n"
        exit 2
        ;;
  esac
}

# checks the exit code of the last call, requires exit code to be passed in to the function
check_exit_code( )
{
  if (( $1 != 0 )); then
    exit $1
  fi
}

# This function is helpful for dockerfiles that do not have sudo installed, but the default user is root
elevate_if_not_root( )
{
  local uid=$(id -u)

  if (( ${uid} )); then
    sudo $@
    check_exit_code "$?"
  else
    $@
    check_exit_code "$?"
  fi
}

# Take an array of packages as input, and install those packages with 'apt' if they are not already installed
install_apt_packages( )
{
  package_dependencies=("$@")
  for package in "${package_dependencies[@]}"; do
    if [[ $(dpkg-query --show --showformat='${db:Status-Abbrev}\n' ${package} 2> /dev/null | grep -q "ii"; echo $?) -ne 0 ]]; then
      printf "\033[32mInstalling \033[33m${package}\033[32m from distro package manager\033[0m\n"
      elevate_if_not_root apt install -y --no-install-recommends ${package}
    fi
  done
}

# Take an array of packages as input, and install those packages with 'yum' if they are not already installed
install_yum_packages( )
{
  package_dependencies=("$@")
  for package in "${package_dependencies[@]}"; do
    if [[ $(yum list installed ${package} &> /dev/null; echo $? ) -ne 0 ]]; then
      printf "\033[32mInstalling \033[33m${package}\033[32m from distro package manager\033[0m\n"
      elevate_if_not_root yum -y --nogpgcheck install ${package}
    fi
  done
}

# Take an array of packages as input, and install those packages with 'dnf' if they are not already installed
install_dnf_packages( )
{
  package_dependencies=("$@")
  for package in "${package_dependencies[@]}"; do
    if [[ $(dnf list installed ${package} &> /dev/null; echo $? ) -ne 0 ]]; then
      printf "\033[32mInstalling \033[33m${package}\033[32m from distro package manager\033[0m\n"
      elevate_if_not_root dnf install -y ${package}
    fi
  done
}

# Take an array of packages as input, and install those packages with 'zypper' if they are not already installed
install_zypper_packages( )
{
  package_dependencies=("$@")
  for package in "${package_dependencies[@]}"; do
    if [[ $(rpm -q ${package} &> /dev/null; echo $? ) -ne 0 ]]; then
      printf "\033[32mInstalling \033[33m${package}\033[32m from distro package manager\033[0m\n"
      elevate_if_not_root zypper -n --no-gpg-checks install ${package}
    fi
  done
}

# Take an array of packages as input, and delegate the work to the appropriate distro installer
# prereq: ${ID} must be defined before calling
# prereq: ${build_clients} must be defined before calling
install_packages( )
{
  if [ -z ${ID+foo} ]; then
    printf "install_packages(): \$ID must be set\n"
    exit 2
  fi

  if [ -z ${build_clients+foo} ]; then
    printf "install_packages(): \$build_clients must be set\n"
    exit 2
  fi

  # dependencies needed for library and clients to build
  local library_dependencies_ubuntu=( "gfortran" "make" "pkg-config" "libnuma1" "git")
  local library_dependencies_centos=( "epel-release" "make" "gcc-c++" "rpm-build" )
  local library_dependencies_centos8=( "epel-release" "make" "gcc-c++" "rpm-build" "numactl-libs" )
  local library_dependencies_fedora=( "gcc-gfortran" "make" "gcc-c++" "libcxx-devel" "rpm-build" "numactl-libs" )
  local library_dependencies_sles=( "gcc-fortran" "make" "gcc-c++" "libcxxtools9" "rpm-build" )
  local library_dependencies_mariner=( "gfortran" "make" "rpm-build" )

  local client_dependencies_ubuntu=( "python3" "python3-yaml")
  local client_dependencies_centos=( "python36" "python3-pip" )
  local client_dependencies_centos8=( "python39" "python3-virtualenv" )
  local client_dependencies_fedora=( "python36" "PyYAML" "python3-pip" )
  local client_dependencies_sles=( "pkg-config" "dpkg" "python3-pip" )
  local client_dependencies_mariner=( "python3" "python3-yaml" )

  if [[ "${tensile_msgpack_backend}" == true ]]; then
    library_dependencies_ubuntu+=("libmsgpack-dev")
    library_dependencies_fedora+=("msgpack-devel")
  fi

  # wget is needed for msgpack in this case
  if [[ ("${ID}" == "ubuntu") && ("${VERSION_ID}" == "16.04") && "${tensile_msgpack_backend}" == true ]]; then
    if ! $(dpkg -s "libmsgpackc2" &> /dev/null) || $(dpkg --compare-versions $(dpkg-query -f='${Version}' --show libmsgpackc2) lt 2.1.5-1); then
      library_dependencies_ubuntu+=("wget")
    fi
  fi

  # wget and openssl are needed for cmake
  if [ -z "$CMAKE_VERSION" ] || $(dpkg --compare-versions $CMAKE_VERSION lt 3.16.8); then
    if $update_cmake == true; then
      library_dependencies_ubuntu+=("wget" "libssl-dev")
      library_dependencies_centos+=("wget" "openssl-devel")
      library_dependencies_centos8+=("wget" "openssl-devel")
      library_dependencies_fedora+=("wget")
      library_dependencies_sles+=("wget" "libopenssl-devel")
    fi
  fi

  if [[ ( "${ID}" == "centos" ) || ( "${ID}" == "rhel" ) || ( "${ID}" == "almalinux" ) ]]; then
    if [[ "${VERSION_ID}" == "6" ]]; then
      library_dependencies_centos+=( "numactl" )
    else
      library_dependencies_centos+=( "numactl-libs" )
    fi
    if (( "${VERSION_ID%%.*}" >= "8" )); then
      client_dependencies_centos8+=( "python3-pyyaml" )
    else
      client_dependencies_centos8+=( "PyYAML" )
    fi
  fi

  if [[ "${build_clients}" == true ]]; then
    library_dependencies_ubuntu+=( "gfortran" )
    library_dependencies_centos+=( "devtoolset-7-gcc-gfortran" )
    library_dependencies_centos8+=( "gcc-gfortran" )
    library_dependencies_fedora+=( "gcc-gfortran" )
    library_dependencies_sles+=( "gcc-fortran" "pkg-config" "dpkg" )
  fi

  case "${ID}" in
    ubuntu)
      elevate_if_not_root apt update
      install_apt_packages "${library_dependencies_ubuntu[@]}"

      if [[ "${build_clients}" == true ]]; then
        install_apt_packages "${client_dependencies_ubuntu[@]}"
      fi
      pip3 install wheel
      ;;

    centos|rhel|almalinux)
#     yum -y update brings *all* installed packages up to date
#     without seeking user approval
#     elevate_if_not_root yum -y update
      if (( "${VERSION_ID%%.*}" >= "8" )); then
        install_yum_packages "${library_dependencies_centos8[@]}"
        if [[ "${build_clients}" == true ]]; then
          install_yum_packages "${client_dependencies_centos8[@]}"
          pip3 install pyyaml
        fi
      else
        install_yum_packages "${library_dependencies_centos[@]}"
        if [[ "${build_clients}" == true ]]; then
          install_yum_packages "${client_dependencies_centos[@]}"
          pip3 install pyyaml
        fi
      fi
      ;;

    mariner)
#     yum -y update brings *all* installed packages up to date
#     without seeking user approval
      install_yum_packages "${library_dependencies_mariner[@]}"
      if [[ "${build_clients}" == true ]]; then
        install_yum_packages "${client_dependencies_mariner[@]}"
        pip3 install pyyaml
      fi
      ;;

    azurelinux)
      install_dnf_packages "${library_dependencies_mariner[@]}"
      if [[ "${build_clients}" == true ]]; then
        install_dnf_packages "${client_dependencies_mariner[@]}"
        pip3 install pyyaml
      fi
      ;;

    fedora)
#     elevate_if_not_root dnf -y update
      install_dnf_packages "${library_dependencies_fedora[@]}"

      if [[ "${build_clients}" == true ]]; then
        install_dnf_packages "${client_dependencies_fedora[@]}"
        pip3 install pyyaml
      fi
      ;;

    sles|opensuse-leap)
#     elevate_if_not_root zypper -y update
      install_zypper_packages "${library_dependencies_sles[@]}"

      if [[ "${build_clients}" == true ]]; then
        install_zypper_packages "${client_dependencies_sles[@]}"
        pip3 install pyyaml
      fi
      ;;
    *)
      echo "This script is currently supported on Ubuntu, CentOS, RHEL, Fedora and Mariner"
      exit 2
      ;;
  esac

  # wget is needed for msgpack in this case
  if [[ ("${ID}" == "ubuntu") && ("${VERSION_ID}" == "16.04") && "${tensile_msgpack_backend}" == true ]]; then
    if ! $(dpkg -s "libmsgpackc2" &> /dev/null) || $(dpkg --compare-versions $(dpkg-query -f='${Version}' --show libmsgpackc2) lt 2.1.5-1); then
      library_dependencies_ubuntu+=("wget")
    fi
  fi
}

install_msgpack_from_source( )
{
    if [[ ! -d "${build_dir}/deps/msgpack-c" ]]; then
      pushd .
      mkdir -p ${build_dir}/deps
      cd ${build_dir}/deps
      git clone -b cpp-3.0.1 https://github.com/msgpack/msgpack-c.git
      cd msgpack-c
      CXX=${cxx} CC=${cc} ${cmake_executable} -DMSGPACK_BUILD_TESTS=OFF -DMSGPACK_BUILD_EXAMPLES=OFF .
      make
      elevate_if_not_root make install
      popd
    fi
}

install_blis()
{
<<<<<<< HEAD
    if [[ ! -e "/opt/AMD/aocl/aocl-linux-gcc-4.2.0/gcc/lib_ILP64/libblis-mt.a" ]] &&
        [[ ! -e "/opt/AMD/aocl/aocl-linux-aocc-4.1.0/aocc/lib_ILP64/libblis-mt.a" ]] &&
        [[ ! -e "/opt/AMD/aocl/aocl-linux-aocc-4.0/lib_ILP64/libblis-mt.a"  ]] &&
        [[ ! -e "/usr/local/lib/libblis.a" ]]; then
        pushd .
        #Download prebuilt AMD multithreaded blis
        if [[ ! -e "./blis/lib/libblis.a" ]]; then
          case "${ID}" in
              centos|rhel|sles|opensuse-leap)
                  wget -nv -O blis.tar.gz https://github.com/amd/blis/releases/download/2.0/aocl-blis-mt-centos-2.0.tar.gz
                  ;;
              ubuntu)
                  wget -nv -O blis.tar.gz https://github.com/amd/blis/releases/download/2.0/aocl-blis-mt-ubuntu-2.0.tar.gz
                  ;;
              *)
                  echo "Unsupported OS for this script"
                  wget -nv -O blis.tar.gz https://github.com/amd/blis/releases/download/2.0/aocl-blis-mt-ubuntu-2.0.tar.gz
                  ;;
          esac

          tar -xvf blis.tar.gz
          rm -rf blis/amd-blis-mt
          mv amd-blis-mt blis
          rm blis.tar.gz
          cd blis/lib
          ln -sf libblis-mt.a libblis.a
        fi
        popd
=======
    #Download prebuilt AMD multithreaded blis
    if [[ ! -e "${build_dir}/deps/blis/lib/libblis.a" ]]; then
      case "${ID}" in
          centos|rhel|sles|opensuse-leap|almalinux)
              wget -nv -O blis.tar.gz https://github.com/amd/blis/releases/download/2.0/aocl-blis-mt-centos-2.0.tar.gz
              ;;
          ubuntu)
              wget -nv -O blis.tar.gz https://github.com/amd/blis/releases/download/2.0/aocl-blis-mt-ubuntu-2.0.tar.gz
              ;;
          *)
              echo "Unsupported OS for this script"
              wget -nv -O blis.tar.gz https://github.com/amd/blis/releases/download/2.0/aocl-blis-mt-ubuntu-2.0.tar.gz
              ;;
      esac

      tar -xvf blis.tar.gz
      rm -rf blis/amd-blis-mt
      mv amd-blis-mt blis
      rm blis.tar.gz
      cd blis/lib
      ln -sf libblis-mt.a libblis.a
>>>>>>> c961e7db
    fi
}

# #################################################
# Pre-requisites check
# #################################################
# Exit code 0: alls well
# Exit code 1: problems with getopt
# Exit code 2: problems with supported platforms

# check if getopt command is installed
type getopt > /dev/null
if [[ $? -ne 0 ]]; then
  echo "This script uses getopt to parse arguments; try installing the util-linux package";
  exit 1
fi

# os-release file describes the system
if [[ -e "/etc/os-release" ]]; then
  source /etc/os-release
else
  echo "This script depends on the /etc/os-release file"
  exit 2
fi

# The following function exits script if an unsupported distro is detected
supported_distro

# #################################################
# global variables
# #################################################
install_package=false
install_dependencies=false
build_clients=false
build_release=true
build_hip_clang=true
build_static=false
build_release_debug=false
build_codecoverage=false
install_prefix=hipblaslt-install
build_relocatable=false
build_address_sanitizer=false
build_dir=$(readlink -m ./build)
matrices_dir=
matrices_dir_install=
gpu_architecture=all
cpu_ref_lib=blis
tensile_logic=
tensile_cov=
tensile_threads=$(nproc)
tensile_fork=
tensile_merge_files=
tensile_tag=
tensile_test_local_path=
tensile_version=
build_tensile=true
tensile_msgpack_backend=true
update_cmake=true
enable_gprof=false
keep_build_tmp=false
disable_hipblaslt_marker=false
enable_tensile_marker=false
logic_filter=


rocm_path=/opt/rocm
if ! [ -z ${ROCM_PATH+x} ]; then
    rocm_path=${ROCM_PATH}
fi

# #################################################
# Parameter parsing
# #################################################

# check if we have a modern version of getopt that can handle whitespace and long parameters
getopt -T
if [[ $? -eq 4 ]]; then
  GETOPT_PARSE=$(getopt --name "${0}" --longoptions help,install,clients,dependencies,debug,hip-clang,static,relocatable,codecoverage,relwithdebinfo,address-sanitizer,merge-files,no-merge-files,no_tensile,no-tensile,msgpack,no-msgpack,logic:,cov:,fork:,branch:,test_local_path:,cpu_ref_lib:,build_dir:,use-custom-version:,architecture:,gprof,keep-build-tmp,legacy_hipblas_direct,disable-hipblaslt-marker,enable-tensile-marker,logic-yaml-filter: --options hicdgrka:j:o:l:f:b:nu:t: -- "$@")
else
  echo "Need a new version of getopt"
  exit 1
fi

if [[ $? -ne 0 ]]; then
  echo "getopt invocation failed; could not parse the command line";
  exit 1
fi

eval set -- "${GETOPT_PARSE}"

while true; do
    case "${1}" in
        -h|--help)
            display_help
            exit 0
            ;;
        -i|--install)
            install_package=true
            shift ;;
        -d|--dependencies)
            install_dependencies=true
            shift ;;
        -c|--clients)
            build_clients=true
            shift ;;
        -r|--relocatable)
            build_relocatable=true
            shift ;;
        -g|--debug)
            build_release=false
            shift ;;
        --hip-clang)
            build_hip_clang=true
            shift ;;
        --static)
            build_static=true
            shift ;;
        --address-sanitizer)
            build_address_sanitizer=true
            shift ;;
        -k|--relwithdebinfo)
            build_release=false
            build_release_debug=true
            shift ;;
        --codecoverage)
            build_codecoverage=true
            shift ;;
        -a|--architecture)
            gpu_architecture=${2}
            shift 2 ;;
        --cpu_ref_lib)
            cpu_ref_lib=${2}
            shift 2 ;;
        --prefix)
            install_prefix=${2}
            shift 2 ;;
        -l|--logic)
            tensile_logic=${2}
            shift 2 ;;
        -o|--cov)
            tensile_cov=${2}
            shift 2 ;;
        -f|--fork)
            tensile_fork=${2}
            shift 2 ;;
        -j)
            tensile_threads=${2}
            shift 2;;
        -b|--branch)
            tensile_tag=${2}
            shift 2 ;;
        -t|--test_local_path)
            tensile_test_local_path=${2}
            shift 2 ;;
        -n|--no_tensile|--no-tensile)
            build_tensile=false
            shift ;;
        --merge-files)
            tensile_merge_files=true
            shift ;;
        -no-merge-files)
            tensile_merge_files=false
            shift 2;;
        -u|--use-custom-version)
            tensile_version=${2}
            shift 2;;
        --build_dir)
    #use readlink rather than realpath for CentOS 6.10 support
            build_dir=$(readlink -m ${2})
            shift 2;;
        --msgpack)
            tensile_msgpack_backend=true
            shift ;;
        --no-msgpack)
            tensile_msgpack_backend=false
            shift ;;
        --cmake_install)
            update_cmake=true
            shift ;;
        --gprof)
            enable_gprof=true
            shift ;;
        --keep-build-tmp)
            keep_build_tmp=true
            shift ;;
        --legacy_hipblas_direct)
            legacy_hipblas_direct=true
            shift ;;
        --disable-hipblaslt-marker)
            disable_hipblaslt_marker=true
            shift;;
        --enable-tensile-marker)
            enable_tensile_marker=true
            shift;;
        --logic_yaml_filter|--logic-yaml-filter)
            logic_filter=${2}
            shift 2;;
        --) shift ; break ;;
        *)  echo "Unexpected command line parameter received: '${1}'; aborting";
            exit 1
            ;;
    esac
done

if [[ -z $tensile_cov ]]; then
    tensile_cov=default
fi

if [[ "${cpu_ref_lib}" == blis ]]; then
  LINK_BLIS=true
elif [[ "${cpu_ref_lib}" == lapack ]]; then
  LINK_BLIS=false
else
  echo "Currently the only CPU library options are blis and lapack"
      exit 2
fi

#
# If matrices_dir_install has been set up then install matrices dir and exit.
#
if ! [[ "${matrices_dir_install}" == "" ]];then
    cmake -DCMAKE_MATRICES_DIR=${matrices_dir_install} -P ./cmake/ClientMatrices.cmake
    exit 0
fi

#
# If matrices_dir has been set up then check if it exists and it contains expected files.
# If it doesn't contain expected file, it will create them.
#
if ! [[ "${matrices_dir}" == "" ]];then
    if ! [ -e ${matrices_dir} ];then
        echo "Invalid dir from command line parameter --matrices-dir: ${matrices_dir}; aborting";
        exit 1
    fi

    # Let's 'reinstall' to the specified location to check if all good
    # Will be fast if everything already exists as expected.
    # This is to prevent any empty directory.
    cmake -DCMAKE_MATRICES_DIR=${matrices_dir} -P ./cmake/ClientMatrices.cmake
fi

printf "\033[32mCreating project build directory in: \033[33m${build_dir}\033[0m\n"

# #################################################
# prep
# #################################################
# ensure a clean build environment
if [[ "${build_release}" == true ]]; then
  rm -rf ${build_dir}/release
elif [[ "${build_release_debug}" == true ]]; then
  rm -rf ${build_dir}/release-debug
else
  rm -rf ${build_dir}/debug
fi

# Default cmake executable is called cmake
cmake_executable=cmake

# If user provides custom ${rocm_path} path for hcc it has lesser priority,
# but with hip-clang existing path has lesser priority to avoid use of installed clang++
if [[ "${build_hip_clang}" == true ]]; then
  export PATH=${rocm_path}/bin:${rocm_path}/hip/bin:${rocm_path}/llvm/bin:${PATH}
fi

# #################################################
# dependencies
# #################################################
if [[ "${install_dependencies}" == true ]]; then
  install_packages

  CMAKE_VERSION=$(cmake --version | grep -oP '(?<=version )[^ ]*' )
  if [ -z "$CMAKE_VERSION" ] || $(dpkg --compare-versions $CMAKE_VERSION lt 3.25.2); then
      if $update_cmake == true; then
        pushd
        printf "\033[32mBuilding \033[33mcmake\033[32m from source; installing into \033[33m/usr/local\033[0m\n"
        CMAKE_REPO="https://github.com/Kitware/CMake/releases/download/v3.25.2/"
        mkdir -p ${build_dir}/deps && cd ${build_dir}/deps
        wget -nv ${CMAKE_REPO}/cmake-3.25.2.tar.gz
        tar -xvf cmake-3.25.2.tar.gz
        rm cmake-3.25.2.tar.gz
        cd cmake-3.25.2
        ./bootstrap --no-system-curl --parallel=16
        make -j16
        sudo make install
        popd
      else
          echo "hipBLASLt requires CMake version >= 3.25.2 and CMake version ${CMAKE_VERSION} is installed. Run install.sh again with --cmake_install flag and CMake version 3.16.8 will be installed to /usr/local"
          exit 2
      fi
  fi

  # cmake is needed to install msgpack
  case "${ID}" in
    centos|rhel|sles|opensuse-leap|almalinux)
      if [[ "${tensile_msgpack_backend}" == true ]]; then
        install_msgpack_from_source
      fi
      ;;
  esac

  # The following builds googletest & lapack from source, installs into cmake default /usr/local
  pushd .
    printf "\033[32mBuilding \033[33mgoogletest\033[32m from source; installing into \033[33m/usr/local\033[0m\n"
    mkdir -p ${build_dir}/deps && cd ${build_dir}/deps
    ${cmake_executable} ../../deps
    make -j$(nproc)
    elevate_if_not_root make install
  popd
fi

if [[ "${build_relocatable}" == true ]]; then
    if ! [ -z ${ROCM_PATH+x} ]; then
        rocm_path=${ROCM_PATH}
    fi

    rocm_rpath=" -Wl,--enable-new-dtags -Wl,--rpath,/opt/rocm/lib:/opt/rocm/lib64"
    if ! [ -z ${ROCM_RPATH+x} ]; then
        rocm_rpath=" -Wl,--enable-new-dtags -Wl,--rpath,${ROCM_RPATH}"
    fi
fi

# We append customary rocm path; if user provides custom rocm path in ${path}, our
# hard-coded path has lesser priority
if [[ "${build_relocatable}" == true ]]; then
    export PATH=${rocm_path}/bin:${PATH}
else
    export PATH=${PATH}:/opt/rocm/bin
fi

pushd .
  # #################################################
  # configure & build
  # #################################################
  cmake_common_options="-DAMDGPU_TARGETS=${gpu_architecture}"
  cmake_client_options=""

  if [[ "${legacy_hipblas_direct}" == true ]]; then
    cmake_common_options="${cmake_common_options} -DLEGACY_HIPBLAS_DIRECT=ON"
  fi

  # build type
  if [[ "${build_release}" == true ]]; then
    mkdir -p ${build_dir}/release/clients && cd ${build_dir}/release
    cmake_common_options="${cmake_common_options} -DCMAKE_BUILD_TYPE=Release"
  elif [[ "${build_release_debug}" == true ]]; then
    mkdir -p ${build_dir}/release-debug/clients && cd ${build_dir}/release-debug
    cmake_common_options="${cmake_common_options}  -DCMAKE_BUILD_TYPE=RelWithDebInfo"
  else
    mkdir -p ${build_dir}/debug/clients && cd ${build_dir}/debug
    cmake_common_options="${cmake_common_options} -DCMAKE_BUILD_TYPE=Debug"
  fi

  # address sanitizer
  if [[ "${build_address_sanitizer}" == true ]]; then
    cmake_common_options="${cmake_common_options} -DBUILD_ADDRESS_SANITIZER=ON"
  fi

  # code coverage
  if [[ "${build_codecoverage}" == true ]]; then
      if [[ "${build_release}" == true ]]; then
          echo "Code coverage is disabled in Release mode, to enable code coverage select either Debug mode (-g | --debug) or RelWithDebInfo mode (-k | --relwithdebinfo); aborting";
          exit 1
      fi
      cmake_common_options="${cmake_common_options} -DBUILD_CODE_COVERAGE=ON"
  fi

  # library type
  if [[ "${build_static}" == true ]]; then
    cmake_common_options="${cmake_common_options} -DBUILD_SHARED_LIBS=OFF"
  fi

  # clients
  if [[ "${build_clients}" == true ]]; then
      pushd .
      mkdir -p ${build_dir}/deps && cd ${build_dir}/deps
      install_blis
      popd

      cmake_client_options="${cmake_client_options} -DBUILD_CLIENTS_SAMPLES=ON -DBUILD_CLIENTS_TESTS=ON -DLINK_BLIS=${LINK_BLIS} -DBUILD_CLIENTS_BENCHMARKS=ON"

      #
      # Add matrices_dir if exists.
      #
      if ! [[ "${matrices_dir}" == "" ]];then
          cmake_client_options="${cmake_client_options} -DCMAKE_MATRICES_DIR=${matrices_dir}"
      fi
  fi

  if [[ -n "${tensile_fork}" ]]; then
    cmake_common_options="${cmake_common_options} -Dtensile_fork=${tensile_fork}"
  fi

  if [[ -n "${tensile_tag}" ]]; then
    cmake_common_options="${cmake_common_options} -Dtensile_tag=${tensile_tag}"
  fi

  if [[ -n "${tensile_test_local_path}" ]]; then
    cmake_common_options="${cmake_common_options} -DTensile_TEST_LOCAL_PATH=${tensile_test_local_path}"
  fi

  if [[ -n "${tensile_version}" ]]; then
    cmake_common_options="${cmake_common_options} -DTENSILE_VERSION=${tensile_version}"
  fi

  tensile_opt=""
  if [[ "${build_tensile}" == false ]]; then
    tensile_opt="${tensile_opt} -DBUILD_WITH_TENSILE=OFF"
  else
    if [[ -n "${tensile_logic}" ]]; then
      tensile_opt="${tensile_opt} -DTensile_LOGIC=${tensile_logic}"
    fi
    tensile_opt="${tensile_opt} -DTensile_CODE_OBJECT_VERSION=${tensile_cov}"
    if [[ ${tensile_threads} != $(nproc) ]]; then
      tensile_opt="${tensile_opt} -DTensile_CPU_THREADS=${tensile_threads}"
    fi
  fi

  if [[ "${tensile_merge_files}" == false ]]; then
    tensile_opt="${tensile_opt} -DTensile_MERGE_FILES=OFF"
  fi

  if [[ "${tensile_msgpack_backend}" == true ]]; then
    tensile_opt="${tensile_opt} -DTensile_LIBRARY_FORMAT=msgpack"
  else
    tensile_opt="${tensile_opt} -DTensile_LIBRARY_FORMAT=yaml"
  fi

  if [[ "${build_release}" == false ]]; then
    tensile_opt="${tensile_opt} -DTensile_ASM_DEBUG=ON"
  fi

  if ! [[ "${logic_filter}" == "" ]]; then
    tensile_opt="${tensile_opt} -DTensile_LOGIC_FILTER=${logic_filter}"
  fi

  if [[ "${enable_gprof}" == true ]]; then
    if [[ "${build_static}" == false ]]; then
      printf "'--gprof' can only be enabled for static build.\n"
      exit 2
    fi
    cmake_common_options="${cmake_common_options} -DCMAKE_CXX_FLAGS=-pg -DCMAKE_C_FLAGS=-pg"
  fi

  if [[ "${keep_build_tmp}" == true ]]; then
    tensile_opt="${tensile_opt} -DTensile_KEEP_BUILD_TMP=ON"
  fi

  if [[ "${disable_hipblaslt_marker}" == true ]]; then
    tensile_opt="${tensile_opt} -DHIPBLASLT_ENABLE_MARKER=OFF"
  fi

  if [[ "${enable_tensile_marker}" == true ]]; then
    tensile_opt="${tensile_opt} -DTensile_ENABLE_MARKER=ON"
  fi

  echo $cmake_common_options
  cmake_common_options="${cmake_common_options} ${tensile_opt}"

  compiler="amdclang++"
  if [[ "${build_hip_clang}" == true ]]; then
    compiler="${rocm_path}/bin/amdclang++"
  fi

  if [[ "${build_clients}" == false ]]; then
    cmake_client_options=""
  fi

  # Build library with AMD toolchain because of existense of device kernels
  if [[ "${build_relocatable}" == true ]]; then
    FC=gfortran CXX=${compiler} ${cmake_executable} ${cmake_common_options} ${cmake_client_options} -DCPACK_SET_DESTDIR=OFF \
      -DCMAKE_INSTALL_PREFIX=${install_prefix} \
      -DCPACK_PACKAGING_INSTALL_PREFIX=${rocm_path} \
      -DCMAKE_SHARED_LINKER_FLAGS="${rocm_rpath}" \
      -DCMAKE_PREFIX_PATH="${rocm_path} ${rocm_path}/hcc ${rocm_path}/hip" \
      -DCMAKE_MODULE_PATH="${rocm_path}/hip/cmake" \
      -DROCM_DISABLE_LDCONFIG=ON \
      -DROCM_PATH="${rocm_path}" ../..
  else
    FC=gfortran CXX=${compiler} ${cmake_executable} ${cmake_common_options} ${cmake_client_options} -DCPACK_SET_DESTDIR=OFF -DCMAKE_INSTALL_PREFIX=${install_prefix} -DCPACK_PACKAGING_INSTALL_PREFIX=${rocm_path} -DROCM_PATH="${rocm_path}" ../..
  fi
  check_exit_code "$?"

  make -j$(nproc) install VERBOSE=1
  check_exit_code "$?"

  # #################################################
  # install
  # #################################################
  # installing through package manager, which makes uninstalling easy
  if [[ "${install_package}" == true ]]; then
    make package
    check_exit_code "$?"

    case "${ID}" in
      ubuntu)
        elevate_if_not_root dpkg -i hipblaslt[-\_]*.deb
      ;;
      centos|rhel|almalinux)
        elevate_if_not_root yum --allowerasing -y localinstall hipblaslt-*.rpm
      ;;
      fedora)
        elevate_if_not_root dnf install hipblaslt-*.rpm
      ;;
      sles|opensuse-leap)
        elevate_if_not_root zypper -n --no-gpg-checks install hipblaslt-*.rpm
      ;;
    esac

  fi
popd<|MERGE_RESOLUTION|>--- conflicted
+++ resolved
@@ -313,7 +313,6 @@
 
 install_blis()
 {
-<<<<<<< HEAD
     if [[ ! -e "/opt/AMD/aocl/aocl-linux-gcc-4.2.0/gcc/lib_ILP64/libblis-mt.a" ]] &&
         [[ ! -e "/opt/AMD/aocl/aocl-linux-aocc-4.1.0/aocc/lib_ILP64/libblis-mt.a" ]] &&
         [[ ! -e "/opt/AMD/aocl/aocl-linux-aocc-4.0/lib_ILP64/libblis-mt.a"  ]] &&
@@ -342,29 +341,6 @@
           ln -sf libblis-mt.a libblis.a
         fi
         popd
-=======
-    #Download prebuilt AMD multithreaded blis
-    if [[ ! -e "${build_dir}/deps/blis/lib/libblis.a" ]]; then
-      case "${ID}" in
-          centos|rhel|sles|opensuse-leap|almalinux)
-              wget -nv -O blis.tar.gz https://github.com/amd/blis/releases/download/2.0/aocl-blis-mt-centos-2.0.tar.gz
-              ;;
-          ubuntu)
-              wget -nv -O blis.tar.gz https://github.com/amd/blis/releases/download/2.0/aocl-blis-mt-ubuntu-2.0.tar.gz
-              ;;
-          *)
-              echo "Unsupported OS for this script"
-              wget -nv -O blis.tar.gz https://github.com/amd/blis/releases/download/2.0/aocl-blis-mt-ubuntu-2.0.tar.gz
-              ;;
-      esac
-
-      tar -xvf blis.tar.gz
-      rm -rf blis/amd-blis-mt
-      mv amd-blis-mt blis
-      rm blis.tar.gz
-      cd blis/lib
-      ln -sf libblis-mt.a libblis.a
->>>>>>> c961e7db
     fi
 }
 
